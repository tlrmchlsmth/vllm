# SPDX-License-Identifier: Apache-2.0
import math
import os
import time
import uuid
from collections import defaultdict
from typing import TYPE_CHECKING, Any

import msgspec
import torch
import zmq
from typing_extensions import Optional
import threading

from vllm.config import VllmConfig
from vllm.distributed.kv_transfer.kv_connector.v1.base import (
    KVConnectorBase_V1, KVConnectorMetadata, KVConnectorRole)
from vllm.logger import init_logger
from vllm.sampling_params import KVTransferParams
from vllm.utils import round_down
from vllm.v1.core.sched.output import SchedulerOutput

if TYPE_CHECKING:
    from vllm.attention.backends.abstract import AttentionMetadata
    from vllm.forward_context import ForwardContext
    from vllm.v1.request import Request

logger = init_logger(__name__)

# Lazy import nixl_wrapper to avoid loading nixl_bindings if nixl is not used
try:
    from nixl._api import nixl_agent as NixlWrapper
    logger.info("NIXL is available")
except ImportError:
    logger.warning("NIXL is not available")
    NixlWrapper = None


class NixlAgentMetadata(
        msgspec.Struct,
        omit_defaults=True,  # type: ignore[call-arg]
        # required for @cached_property.
        dict=True):
    engine_id: str
    agent_metadata: bytes
    # Base addr for each layer for KVs
    # NOTE: we will need another list for TP>1
    kv_caches_base_addr: list[int]
    num_blocks: int


class ReqMeta:

    def __init__(
        self,
        local_block_ids: list[int],
        remote_block_ids: list[int],
        remote_engine_id: str,
    ):
        self.local_block_ids = local_block_ids
        self.remote_block_ids = remote_block_ids
        self.remote_engine_id = remote_engine_id


class NixlConnectorMetadata(KVConnectorMetadata):

    def __init__(self):
        self.requests: dict[str, ReqMeta] = {}

    def add_new_req(
        self,
        request_id: str,
        local_block_ids: list[int],
        kv_transfer_params: KVTransferParams,
    ):
        assert request_id not in self.requests
        assert kv_transfer_params.remote_engine_id is not None
        assert kv_transfer_params.remote_block_ids is not None

        self.requests[request_id] = ReqMeta(
            local_block_ids=local_block_ids,
            remote_block_ids=kv_transfer_params.remote_block_ids,
            remote_engine_id=kv_transfer_params.remote_engine_id)


class NixlConnector(KVConnectorBase_V1):

    def __init__(self, vllm_config: VllmConfig, role: KVConnectorRole):
        self.engine_id = vllm_config.kv_transfer_config.engine_id

        if role == KVConnectorRole.SCHEDULER:
            self.connector_scheduler : Optional[NixlConnectorScheduler] = \
                NixlConnectorScheduler(vllm_config, str(self.engine_id))
            self.connector_worker: Optional[NixlConnectorWorker] = None
        elif role == KVConnectorRole.WORKER:
            self.connector_scheduler = None
            self.connector_worker = NixlConnectorWorker(str(self.engine_id))

    ############################################################
    # Scheduler Side Methods
    ############################################################
    def get_num_new_matched_tokens(self, request: "Request",
                                   num_computed_tokens: int) -> int:
        assert self.connector_scheduler is not None
        return self.connector_scheduler.get_num_new_matched_tokens(
            request, num_computed_tokens)

    def update_state_after_alloc(self, request: "Request",
                                 block_ids: list[int],
                                 num_external_tokens: int):
        assert self.connector_scheduler is not None
        return self.connector_scheduler.update_state_after_alloc(
            request, block_ids, num_external_tokens)

    def build_connector_meta(
        self,
        scheduler_output: SchedulerOutput,
    ) -> KVConnectorMetadata:
        assert self.connector_scheduler is not None
        return self.connector_scheduler.build_connector_meta(scheduler_output)

    ############################################################
    # Worker Side Methods
    ############################################################
    def register_kv_caches(self, kv_caches: dict[str, torch.Tensor]):
        assert self.connector_worker is not None
        self.connector_worker.register_kv_caches(kv_caches)

    def get_finished(self) -> tuple[set[str], set[str]]:
        """Get the finished recving and sending requests."""
        assert self.connector_worker is not None
        return self.connector_worker.get_finished()

    def start_load_kv(self, forward_context: "ForwardContext",
                      **kwargs) -> None:
        assert self.connector_worker is not None
        assert isinstance(self._connector_metadata, NixlConnectorMetadata)
        self.connector_worker.start_load_kv(self._connector_metadata)

    def wait_for_layer_load(self, layer_name: str) -> None:
        """NixlConnector does not do layerwise saving."""
        return

    def save_kv_layer(self, layer_name: str, kv_layer: torch.Tensor,
                      attn_metadata: "AttentionMetadata", **kwargs) -> None:
        """NixlConnector does not save explicitly."""
        return

    def wait_for_save(self):
        """NixlConnector does not save explicitly."""
        return


class NixlConnectorScheduler:
    """Implementation of Scheduler side methods"""

    def __init__(self, vllm_config: VllmConfig, engine_id: str):
        self.vllm_config = vllm_config
        self.block_size = vllm_config.cache_config.block_size
        self.engine_id = engine_id
        logger.info("Initializing NIXL Scheduler %s", engine_id)

        # Requests that need to start recv.
        # New requests are added by update_state_after_alloc in
        # the scheduler. Used to make metadata passed to Worker.
        self._reqs_need_recv: dict[str, tuple[Request, list[int]]] = {}

    def get_num_new_matched_tokens(self, request: "Request",
                                   num_computed_tokens: int) -> int:
        """For remote prefill, allocate for all tokens."""

        # NOTE: this function is called in the WAITING loop.
        # So we should only have full blocks of computed tokens.
        assert num_computed_tokens % self.block_size == 0

        if request.do_remote_prefill:
            rounded_num_prompt_tokens = round_down(
                len(request.prompt_token_ids), self.block_size)
            return max(rounded_num_prompt_tokens - num_computed_tokens, 0)

        return 0

    def update_state_after_alloc(self, request: "Request",
                                 block_ids: list[int],
                                 num_external_tokens: int):
        if request.do_remote_decode:
            pass
        if request.do_remote_prefill and num_external_tokens > 0:
            self._reqs_need_recv[request.request_id] = (request, block_ids)

    def build_connector_meta(
        self,
        scheduler_output: SchedulerOutput,
    ) -> KVConnectorMetadata:
        meta = NixlConnectorMetadata()

        # Loop through scheduled reqs and convert to ReqMeta.
        for req_id, (req, block_ids) in self._reqs_need_recv.items():
            assert req.kv_transfer_params is not None
            meta.add_new_req(
                request_id=req_id,
                local_block_ids=block_ids,
                kv_transfer_params=req.kv_transfer_params,
            )

        # Clear the list once workers start the transfers
        self._reqs_need_recv.clear()

        return meta


class NixlConnectorWorker:
    """Implementation of Worker side methods"""

    def __init__(self, engine_id: str):
        if NixlWrapper is None:
            logger.error("NIXL is not available")
            raise RuntimeError("NIXL is not available")
        logger.info("Initializing NIXL wrapper")
        logger.info("Initializing NIXL worker %s", engine_id)

        # Agent.
        self.nixl_wrapper = NixlWrapper(str(uuid.uuid4()), None)
        # Map of engine_id -> list[agent_names] (1 per rank).
        self._remote_agents: dict[str, list[str]] = {}

        # Metadata.
        self.engine_id = engine_id
        self.rank = 0

        # KV Caches and nixl tracking data.
        self.kv_caches: dict[str, torch.Tensor] = {}

        # Map of engine_id -> kv_caches_base_addr
        # For Local: base addr for *this* rank, each layer for K,V
        # For Remote: base addr for *each* rank, each layer for K,V
        # KV_CACHES_ADDR_TYPE = Union[list[tuple[int, int]],
        #                             list[list[tuple[int, int]]]]
        self.kv_caches_base_addr: dict[str, list[int]] = {}

        # Number of NIXL regions. Currently one region per cache
        # (so 1 per layer for MLA, otherwise 2 per layer)
        self.num_regions = 0

        # Map of tp_mult -> nixl_prepped_dlist_handle (int).
        self.src_xfer_side_handles: dict[int, int] = {}
        # Map of engine_id -> map[tp_mult -> nixl_prepped_dlist_handle (int)].
        self.dst_xfer_side_handles: defaultdict[str,
                                                dict[int,
                                                     int]] = defaultdict(dict)
        # Map of engine_id -> num_blocks.
        self.dst_num_blocks: dict[str, int] = {}
        self._registered_descs: list[Any] = []

        # In progress transfers.
        # [req_id -> list[handle]]
        self._recving_transfers: dict[str, list[Any]] = defaultdict(list[Any])

    def conn_listener(self):
        _ctx = zmq.Context()  # type: ignore
        _side_channel = _ctx.socket(zmq.ROUTER)  # XXX zmq.PAIR)  # type: ignore

        _side_channel.bind("tcp://localhost:5577")
        _side_channel.setsockopt(zmq.LINGER, 0)  # type: ignore

        logger.debug(f"Prefiller Listening on port 5577")

        metadata = NixlAgentMetadata(
            engine_id=self.engine_id,
            agent_metadata=self.nixl_wrapper.get_agent_metadata(),
            kv_caches_base_addr=self.kv_caches_base_addr[self.engine_id],
            num_blocks=self.num_blocks,
        )
        encoder = msgspec.msgpack.Encoder()
        encoded_data = encoder.encode(metadata)
        size_in_bytes = len(encoded_data)
        logger.debug("Size of encoded NixlAgentMetadata: %s bytes",
                     str(size_in_bytes))

        while True:
            print(f"Listen for new connect...")
            identity, message = _side_channel.recv_multipart()
            print(f"[Server] Received from {identity}: {message}")

            _side_channel.send_multipart([identity, encoder.encode(metadata)])
            #_side_channel.send(encoder.encode(metadata))

            logger.debug("WAITING ON RECV") # XXX assuming we have a single client now
            identity, ack = _side_channel.recv_multipart()
            logger.debug("GOT ACK %s", ack)

            self.hack_event.set()

    def make_connection(self, host, port):
        _ctx = zmq.Context()  # type: ignore
        _side_channel = _ctx.socket(zmq.DEALER)

        _side_channel.setsockopt_string(zmq.IDENTITY, self.engine_id)
        _side_channel.connect(f"tcp://{host}:{port}")
        _side_channel.setsockopt(zmq.LINGER, 0)  # type: ignore

        logger.debug(f"Send Connect")
        _side_channel.send(b"Connect")
        decoder = msgspec.msgpack.Decoder(NixlAgentMetadata)
        metadata_bytes = _side_channel.recv()
        metadata = decoder.decode(metadata_bytes)

        remote_engine_id = metadata.engine_id  #HACK

        self.add_remote_agent(metadata)
        print("SENDING ACK")
        _side_channel.send(b"ack")

        return remote_engine_id

    def register_kv_caches(self, kv_caches: dict[str, torch.Tensor]):
        """Register the KV Cache data in nixl."""

        first_layer_name = next(iter(kv_caches))
        first_kv_cache = kv_caches[first_layer_name]

        # [2 (k and v), num_blocks, ...]
        # TODO(tms): num_blocks will be in a different spot for MLA.
        num_blocks = first_kv_cache.shape[1]
        kv_elem_size = first_kv_cache[0].element_size()
        # TODO(tms): self.block_len needs to be per-layer for sliding window,
        # hybrid attn, etc
        self.block_len = kv_elem_size * math.prod(first_kv_cache.shape[-3:])

        logger.debug("Per layer kv cache size: %s", first_kv_cache[0].shape)
        self.num_blocks = num_blocks
        self.dst_num_blocks[self.engine_id] = num_blocks
        self.kv_caches = kv_caches
        kv_caches_base_addr = []
        caches_data = []

        # Note(tms): I modified this from the original region setup code.
        # K and V are now in different regions. Advantage is that we can
        # elegantly support MLA and any cases where the K and V tensors
        # are non-contiguous (it's not locally guaranteed that they will be)
        # Disadvantage is that the encoded NixlAgentMetadata is now larger
        # (roughly 8KB vs 5KB).
        for layer_name in kv_caches:
            for cache in kv_caches[layer_name]:
                base_addr = cache.data_ptr()
                region_len = num_blocks * self.block_len
                caches_data.append((base_addr, region_len, self.rank, ""))
                kv_caches_base_addr.append(base_addr)
        self.kv_caches_base_addr[self.engine_id] = kv_caches_base_addr
        self.num_regions = len(caches_data)

        descs = self.nixl_wrapper.get_reg_descs(caches_data, "VRAM")
        logger.debug("Registering descs: %s", caches_data)
        self.nixl_wrapper.register_memory(descs)
        logger.debug("Done registering descs")

        self._registered_descs.append(descs)

<<<<<<< HEAD
        # THIS IS FOR DEBUG and INSECURE
        import os

=======
        # THIS IS FOR DEV
        _ctx = zmq.Context()  # type: ignore
        _side_channel = _ctx.socket(zmq.PAIR)  # type: ignore
>>>>>>> 14a4c64d
        NIXL_ROLE = os.getenv("NIXL_ROLE")

        # FOR DEV, SENDER puts data in its KV caches so the RECVER can check it
        if os.environ.get("VLLM_DEBUG_INITIAL_NIXL_PD_XFER") is not None:
            n_blocks_to_send = min(4096, kv_caches[first_layer_name].shape[1])
            debug_xfer_gb = 2.0 * n_blocks_to_send * self.block_len / 1e9
            logger.debug(
                "Starting initial NIXL PD XFER: Total %s GB, Block len %s KB",
                debug_xfer_gb, self.block_len / 1024)
            if NIXL_ROLE == "SENDER":
                for b in range(n_blocks_to_send):
                    kv_caches[first_layer_name][0, b, 0, 0, 0] = b + 100.0
                    kv_caches[first_layer_name][1, b, 0, 0, 0] = b + 200.0

            for b in range(5):
                logger.debug("%s KV_CACHE coord %s val %f", NIXL_ROLE,
                             (0, b, 0, 0, 0),
                             kv_caches[first_layer_name][0, b, 0, 0, 0])
                logger.debug("%s KV_CACHE coord %s val %f", NIXL_ROLE,
                             (1, b, 0, 0, 0),
                             kv_caches[first_layer_name][1, b, 0, 0, 0])
            remote_engine_id = None  # HACK for debug send

        if NIXL_ROLE == "SENDER":
            self.hack_event = threading.Event()
            thread = threading.Thread(target=self.conn_listener, daemon=True, name="nixl-conn-listener")
            thread.start()

<<<<<<< HEAD
            # HACK for debugging
            # logger.debug(f"HACK wait for static connection establishment")
            # while not self.hack_event.is_set():
            #     time.sleep(1)
=======
            remote_engine_id = metadata.engine_id  #HACK

            self.add_remote_agent(metadata)
            logger.debug("SENDING ACK")
            _side_channel.send(b"ack")
>>>>>>> 14a4c64d

            # logger.debug(f"HACK connection established")
        elif NIXL_ROLE == "RECVER":
            # HACE only enable for debugging
            #remote_engine_id = self.make_connection("localhost", 5577) # HACK call it statically for now
            pass
        else:
            raise Exception("SET NIXL_ROLE to SENDER OR RECVER")

<<<<<<< HEAD
        # FOR DEBUG: try to send some shit

        # if NIXL_ROLE == "RECVER":
        #     logger.debug("Sending blocks")
        #     connector_metadata = NixlConnectorMetadata()
        #     assert remote_engine_id is not None
        #     xfer_params = KVTransferParams(
        #         do_remote_decode=True,
        #         do_remote_prefill=False,
        #         remote_block_ids=list(range(n_blocks_to_send)),
        #         remote_engine_id=remote_engine_id  #HACK
        #     )

        #     connector_metadata.add_new_req(request_id="tms",
        #                                    local_block_ids=list(
        #                                        range(n_blocks_to_send)),
        #                                    kv_transfer_params=xfer_params)
        #     self.start_load_kv(connector_metadata)

        #     # Wait for Receive to complete
        #     logger.debug("TMS START RECEIVE XFER")
        #     done = False
        #     start_time = time.time()
        #     while (not done):
        #         finished = self.get_finished()
        #         # NOTE: Should fix discrepancy between bytes/str finished sets
        #         # Here we have str. For sender we have bytes.
        #         done = "tms" in finished[1]
        #         time.sleep(1e-5)
        #     end_time = time.time()
        #     execution_time = end_time - start_time
        #     logger.debug(
        #         "Transfer Received. Duration: %f ms Bandwidth %f GB/s",
        #         1e3 * execution_time, debug_xfer_gb / execution_time)

        # if NIXL_ROLE == "SENDER":
        #     # Wait for Send to complete
        #     logger.debug("TMS START SEND XFER")
        #     done = False
        #     start_time = time.time()
        #     while (not done):
        #         finished = self.get_finished()
        #         done = "tms" in finished[0]
        #         time.sleep(1e-5)
        #     end_time = time.time()
        #     execution_time = end_time - start_time
        #     logger.debug("Transfer Sent. Duration: %f ms Bandwidth %f GB/s",
        #                  1e3 * execution_time, debug_xfer_gb / execution_time)

        #     # Put some different stuff in there
        #     if NIXL_ROLE == "SENDER":
        #         for b in range(n_blocks_to_send):
        #             kv_caches[first_layer_name][0, b, 0, 0, 0] = b + 300.0
        #             kv_caches[first_layer_name][1, b, 0, 0, 0] = b + 400.0

        # for b in range(5):
        #     print(
        #         f"{NIXL_ROLE} KV_CACHE block b val {kv_caches[first_layer_name][0, b, 0, 0, 0]}"  #noqa
        #     )
        #     print(
        #         f"{NIXL_ROLE} KV_CACHE block b val {kv_caches[first_layer_name][1, b, 0, 0, 0]}"  #noqa
        #     )
=======
        # FOR DEV, SENDER puts data in its KV caches so the RECVER can check it

        if os.environ.get("VLLM_DEBUG_INITIAL_NIXL_PD_XFER") is not None:
            initial_xfer_req_id = "initial_xfer_req_id"

            if NIXL_ROLE == "RECVER":
                logger.debug("SENDING BLOCKS")
                connector_metadata = NixlConnectorMetadata()
                assert remote_engine_id is not None
                xfer_params = KVTransferParams(
                    do_remote_decode=True,
                    do_remote_prefill=False,
                    remote_block_ids=list(range(n_blocks_to_send)),
                    remote_engine_id=remote_engine_id  #HACK
                )

                connector_metadata.add_new_req(request_id=initial_xfer_req_id,
                                               local_block_ids=list(
                                                   range(n_blocks_to_send)),
                                               kv_transfer_params=xfer_params)
                self.start_load_kv(connector_metadata)

                # Wait for Receive to complete
                logger.debug("START RECEIVE XFER")
                done = False
                start_time = time.time()
                while (not done):
                    finished = self.get_finished()
                    done = initial_xfer_req_id in finished[1]
                    time.sleep(1e-5)
                end_time = time.time()
                execution_time = end_time - start_time
                logger.debug(
                    "Transfer Received. Duration: %f ms Bandwidth %f GB/s",
                    1e3 * execution_time, debug_xfer_gb / execution_time)

            if NIXL_ROLE == "SENDER":
                # Wait for Send to complete
                logger.debug("START SEND XFER")
                done = False
                start_time = time.time()
                while (not done):
                    finished = self.get_finished()
                    done = initial_xfer_req_id in finished[0]
                    time.sleep(1e-5)
                end_time = time.time()
                execution_time = end_time - start_time
                logger.debug(
                    "Transfer Sent. Duration: %f ms Bandwidth %f GB/s",
                    1e3 * execution_time, debug_xfer_gb / execution_time)

                # Put some different stuff in there
                if NIXL_ROLE == "SENDER":
                    for b in range(n_blocks_to_send):
                        kv_caches[first_layer_name][0, b, 0, 0, 0] = b + 300.0
                        kv_caches[first_layer_name][1, b, 0, 0, 0] = b + 400.0

            for b in range(5):
                logger.debug("%s KV_CACHE coord %s val %f", NIXL_ROLE,
                             (0, b, 0, 0, 0),
                             kv_caches[first_layer_name][0, b, 0, 0, 0])
                logger.debug("%s KV_CACHE coord %s val %f", NIXL_ROLE,
                             (1, b, 0, 0, 0),
                             kv_caches[first_layer_name][1, b, 0, 0, 0])
>>>>>>> 14a4c64d

    def add_remote_agent(self, nixl_agent_meta: NixlAgentMetadata, tp_idx=0):
        engine_id = nixl_agent_meta.engine_id
        if engine_id in self._remote_agents:
            return

        num_blocks = nixl_agent_meta.num_blocks
        logger.debug("Adding remote agent %s %s", engine_id, str(num_blocks))

        agent_names = []
        agent_name = self.nixl_wrapper.add_remote_agent(
            nixl_agent_meta.agent_metadata)
        agent_names.append(agent_name)

        self._remote_agents[engine_id] = agent_names
        self.kv_caches_base_addr[
            engine_id] = nixl_agent_meta.kv_caches_base_addr

        # NOTE: once we support heterogeneous TP, we will need maintain the
        # src for each TP multiplier.
        # NOTE(rob): Dynamo only supports D TP size > P TP size.
        # https://github.com/vllm-project/vllm/pull/16124/files#diff-876efa5533f5dcff3fba850e8684a47d53c112e287988957c115b11691374f4bR331 # noqa: E501
        # Create descs and xfer side handles.
        tp_multiplier = 1
        dst_block_len = self.block_len // tp_multiplier
        if tp_multiplier not in self.src_xfer_side_handles:
            # Create descs and xfer side handles.
            blocks_data = []
            for base_addr in self.kv_caches_base_addr[self.engine_id]:
                for block_id in range(self.num_blocks):
                    block_offset = block_id * self.block_len
                    for i in range(tp_multiplier):
                        tp_multiplier_offset = tp_idx * dst_block_len
                        blocks_data.append(
                            (base_addr + block_offset + tp_multiplier_offset,
                             dst_block_len, self.rank))
            logger.debug("Created %s blocks for src engine %s and rank %s",
                         len(blocks_data), self.engine_id, self.rank)

            # Register with NIXL.
            descs = self.nixl_wrapper.get_xfer_descs(blocks_data, "VRAM")
            self.src_xfer_side_handles[tp_multiplier] = (
                self.nixl_wrapper.prep_xfer_dlist("", descs))

        # create dst xfer side handles
        self.dst_num_blocks[engine_id] = num_blocks
        blocks_data = []
        for base_addr in self.kv_caches_base_addr[engine_id]:
            for block_id in range(num_blocks):
                block_offset = block_id * dst_block_len
                blocks_data.append((base_addr + block_offset, dst_block_len,
                                    self.rank * tp_multiplier))
        logger.debug("Created %s blocks for dst engine %s and rank %s",
                     len(blocks_data), engine_id, self.rank)
        # Register with NIXL.
        descs = self.nixl_wrapper.get_xfer_descs(blocks_data, "VRAM")
        self.dst_xfer_side_handles[engine_id][tp_idx] = (
            self.nixl_wrapper.prep_xfer_dlist(
                self._remote_agents[engine_id][self.rank * tp_multiplier +
                                               tp_idx], descs))

    def get_finished(self) -> tuple[set[str], set[str]]:
        """Get requests that are done sending or recving."""
        done_sending = self._get_new_notifs()
        done_recving = self._pop_done_transfers(self._recving_transfers)
        if len(done_sending) > 0 or len(done_recving) > 0:
            logger.debug(
                "get_finished: %s requests done sending "
                "and %s requests done recving", len(done_sending),
                len(done_recving))
        return done_sending, done_recving

    def _get_new_notifs(self) -> set[str]:
        """Get req_ids which got a remote xfer message."""

        notified_req_ids: set[str] = set()
        # TODO: handle the TP case (N notifies for TP=N).
        # See: vllm/worker/worker_base.py L476 in DynamoPR.
        for req_ids in self.nixl_wrapper.get_new_notifs().values():
            for req_id in req_ids:
                assert req_id not in notified_req_ids
                notified_req_ids.add(req_id.decode("utf-8"))
        return notified_req_ids

    def _pop_done_transfers(self, transfers: dict[str, list[int]]) -> set[str]:
        """
        Pop completed xfers by checking for DONE state.
        Args:
            transfers: dict of req_id -> list[running_xfer]
        Returns:
            set of req_ids that have all done xfers
        """
        done_req_ids: set[str] = set()
        for req_id, handles in list(transfers.items()):
            running_reqs = []
            for handle in handles:
                xfer_state = self.nixl_wrapper.check_xfer_state(handle)
                if xfer_state == "DONE":
                    # TODO ptarasiewicz: why abort is throwing errors?
                    # self.nixl_wrapper.release_xfer_handle(handle)
                    continue
                if xfer_state == "PROC":
                    running_reqs.append(handle)
                else:
                    raise RuntimeError("Transfer failed with state %s",
                                       xfer_state)
            if len(running_reqs) == 0:
                done_req_ids.add(req_id)
                del transfers[req_id]
            else:
                transfers[req_id] = running_reqs
        return done_req_ids

    def start_load_kv(self, metadata: NixlConnectorMetadata):
        """
        Start loading by triggering non-blocking nixl_xfer.
        We check for these trnxs to complete in each step().
        """
        for req_id, meta in metadata.requests.items():
            # NOTE: this is non-blocking
            logger.debug(
                "start_load_kv for request %s from remote engine %s. "
                "Num local_block_ids: %s. Num remote_block_ids: %s. ", req_id,
                meta.remote_engine_id, len(meta.local_block_ids),
                len(meta.remote_block_ids))
            self._read_blocks(
                local_block_ids=meta.local_block_ids,
                remote_block_ids=meta.remote_block_ids,
                dst_engine_id=meta.remote_engine_id,
                request_id=req_id,
            )

    def _read_blocks(
        self,
        local_block_ids: list[int],
        remote_block_ids: list[int],
        dst_engine_id: str,
        request_id: str,
    ):
        if dst_engine_id not in self._remote_agents:
            remote_engine_id = self.make_connection("localhost", 5577)  # HACK: we need to be able to retrieve  host and port from Request
            assert(dst_engine_id == remote_engine_id)

        # NOTE(rob): having the staging blocks be on the READER side is
        # not going to work well (since we will have to call rearrange tensors).
        # after we detect the txn is complete (which means we cannot make the
        # read trxn async easily). If we want to make "READ" happen cleanly,
        # then we will need to have the staging blocks on the remote side.

        # NOTE(rob): according to nvidia the staging blocks are used to
        # saturate IB with heterogeneous TP sizes. We should remove the staging
        # blocks until we are ready.

        # NOTE(rob): we could potentially do the rearranging during the load_kv!

        # Note(tms): The remote_block_ids only contain full computed blocks,
        # while the local_block_ids are all blocks allocated for this request,
        # so truncate the local_block_ids to account for this.
        if len(remote_block_ids) < len(local_block_ids):
            local_block_ids = local_block_ids[:len(remote_block_ids)]
        assert len(local_block_ids) == len(remote_block_ids)

        # NOTE(rob): this can cause the remote blocks to not be freed?
        if len(local_block_ids) == 0:
            return

        # TODO: support TP multipliers.
        tp_multiplier = 1
        remote_block_descs_ids = self._get_block_descs_ids(
            dst_engine_id, "all", remote_block_ids)
        local_xfer_side_handle = self.src_xfer_side_handles[tp_multiplier]

        # Read the data from the remote.
        for i in range(tp_multiplier):
            local_block_descs_ids = self._get_block_descs_ids(
                self.engine_id,
                "all",
                local_block_ids,
                i=None,  #TODO: Enable both tp_multiplier and staging_ranges.
                tp_multiplier=tp_multiplier,
                staging_ranges=None)
            assert len(local_block_descs_ids) == len(remote_block_descs_ids)
            remote_xfer_side_handle = self.dst_xfer_side_handles[
                dst_engine_id][i]

            # NOTE(rob): we use the request_id as the notify msg, so we
            # must use the same request_id in both the p and d workers.
            handle = self.nixl_wrapper.make_prepped_xfer(
                "READ",
                local_xfer_side_handle,
                local_block_descs_ids,
                remote_xfer_side_handle,
                remote_block_descs_ids,
                notif_msg=request_id.encode("utf-8"),
            )

            # Call transfer to begin the async transfer
            # We will check this is done in the next forward pass.
            self.nixl_wrapper.transfer(handle)
            self._recving_transfers[request_id].append(handle)

    def _get_block_descs_ids(self,
                             engine_id,
                             region_ids,
                             block_ids,
                             i=None,
                             tp_multiplier=1,
                             staging_ranges=None):

        if region_ids == "all":
            region_ids = range(self.num_regions)
        if block_ids == "all":
            block_ids = range(self.num_blocks)

        descs_ids = []

        if i is not None:
            raise NotImplementedError("Prefill and Decode instances must have "
                                      "the same TP size.")
        else:
            num_blocks = self.dst_num_blocks[engine_id]
            for reg_id in region_ids:
                for block_id in block_ids:
                    descs_ids.append(reg_id * num_blocks + block_id)
        return descs_ids<|MERGE_RESOLUTION|>--- conflicted
+++ resolved
@@ -1,7 +1,7 @@
 # SPDX-License-Identifier: Apache-2.0
 import math
 import os
-import time
+import threading
 import uuid
 from collections import defaultdict
 from typing import TYPE_CHECKING, Any
@@ -10,7 +10,6 @@
 import torch
 import zmq
 from typing_extensions import Optional
-import threading
 
 from vllm.config import VllmConfig
 from vllm.distributed.kv_transfer.kv_connector.v1.base import (
@@ -258,12 +257,13 @@
 
     def conn_listener(self):
         _ctx = zmq.Context()  # type: ignore
-        _side_channel = _ctx.socket(zmq.ROUTER)  # XXX zmq.PAIR)  # type: ignore
+        _side_channel = _ctx.socket(
+            zmq.ROUTER)  # XXX zmq.PAIR)  # type: ignore
 
         _side_channel.bind("tcp://localhost:5577")
         _side_channel.setsockopt(zmq.LINGER, 0)  # type: ignore
 
-        logger.debug(f"Prefiller Listening on port 5577")
+        logger.debug("Prefiller Listening on port 5577")
 
         metadata = NixlAgentMetadata(
             engine_id=self.engine_id,
@@ -278,14 +278,15 @@
                      str(size_in_bytes))
 
         while True:
-            print(f"Listen for new connect...")
+            print("Listen for new connect...")
             identity, message = _side_channel.recv_multipart()
             print(f"[Server] Received from {identity}: {message}")
 
             _side_channel.send_multipart([identity, encoder.encode(metadata)])
             #_side_channel.send(encoder.encode(metadata))
 
-            logger.debug("WAITING ON RECV") # XXX assuming we have a single client now
+            logger.debug(
+                "WAITING ON RECV")  # XXX assuming we have a single client now
             identity, ack = _side_channel.recv_multipart()
             logger.debug("GOT ACK %s", ack)
 
@@ -299,7 +300,7 @@
         _side_channel.connect(f"tcp://{host}:{port}")
         _side_channel.setsockopt(zmq.LINGER, 0)  # type: ignore
 
-        logger.debug(f"Send Connect")
+        logger.debug("Send Connect")
         _side_channel.send(b"Connect")
         decoder = msgspec.msgpack.Decoder(NixlAgentMetadata)
         metadata_bytes = _side_channel.recv()
@@ -356,15 +357,8 @@
 
         self._registered_descs.append(descs)
 
-<<<<<<< HEAD
         # THIS IS FOR DEBUG and INSECURE
-        import os
-
-=======
-        # THIS IS FOR DEV
-        _ctx = zmq.Context()  # type: ignore
-        _side_channel = _ctx.socket(zmq.PAIR)  # type: ignore
->>>>>>> 14a4c64d
+
         NIXL_ROLE = os.getenv("NIXL_ROLE")
 
         # FOR DEV, SENDER puts data in its KV caches so the RECVER can check it
@@ -390,21 +384,15 @@
 
         if NIXL_ROLE == "SENDER":
             self.hack_event = threading.Event()
-            thread = threading.Thread(target=self.conn_listener, daemon=True, name="nixl-conn-listener")
+            thread = threading.Thread(target=self.conn_listener,
+                                      daemon=True,
+                                      name="nixl-conn-listener")
             thread.start()
 
-<<<<<<< HEAD
             # HACK for debugging
             # logger.debug(f"HACK wait for static connection establishment")
             # while not self.hack_event.is_set():
             #     time.sleep(1)
-=======
-            remote_engine_id = metadata.engine_id  #HACK
-
-            self.add_remote_agent(metadata)
-            logger.debug("SENDING ACK")
-            _side_channel.send(b"ack")
->>>>>>> 14a4c64d
 
             # logger.debug(f"HACK connection established")
         elif NIXL_ROLE == "RECVER":
@@ -414,8 +402,10 @@
         else:
             raise Exception("SET NIXL_ROLE to SENDER OR RECVER")
 
-<<<<<<< HEAD
-        # FOR DEBUG: try to send some shit
+        # FOR DEV, SENDER puts data in its KV caches so the RECVER can check it
+
+        if os.environ.get("VLLM_DEBUG_INITIAL_NIXL_PD_XFER") is not None:
+            initial_xfer_req_id = "initial_xfer_req_id"
 
         # if NIXL_ROLE == "RECVER":
         #     logger.debug("Sending blocks")
@@ -477,72 +467,6 @@
         #     print(
         #         f"{NIXL_ROLE} KV_CACHE block b val {kv_caches[first_layer_name][1, b, 0, 0, 0]}"  #noqa
         #     )
-=======
-        # FOR DEV, SENDER puts data in its KV caches so the RECVER can check it
-
-        if os.environ.get("VLLM_DEBUG_INITIAL_NIXL_PD_XFER") is not None:
-            initial_xfer_req_id = "initial_xfer_req_id"
-
-            if NIXL_ROLE == "RECVER":
-                logger.debug("SENDING BLOCKS")
-                connector_metadata = NixlConnectorMetadata()
-                assert remote_engine_id is not None
-                xfer_params = KVTransferParams(
-                    do_remote_decode=True,
-                    do_remote_prefill=False,
-                    remote_block_ids=list(range(n_blocks_to_send)),
-                    remote_engine_id=remote_engine_id  #HACK
-                )
-
-                connector_metadata.add_new_req(request_id=initial_xfer_req_id,
-                                               local_block_ids=list(
-                                                   range(n_blocks_to_send)),
-                                               kv_transfer_params=xfer_params)
-                self.start_load_kv(connector_metadata)
-
-                # Wait for Receive to complete
-                logger.debug("START RECEIVE XFER")
-                done = False
-                start_time = time.time()
-                while (not done):
-                    finished = self.get_finished()
-                    done = initial_xfer_req_id in finished[1]
-                    time.sleep(1e-5)
-                end_time = time.time()
-                execution_time = end_time - start_time
-                logger.debug(
-                    "Transfer Received. Duration: %f ms Bandwidth %f GB/s",
-                    1e3 * execution_time, debug_xfer_gb / execution_time)
-
-            if NIXL_ROLE == "SENDER":
-                # Wait for Send to complete
-                logger.debug("START SEND XFER")
-                done = False
-                start_time = time.time()
-                while (not done):
-                    finished = self.get_finished()
-                    done = initial_xfer_req_id in finished[0]
-                    time.sleep(1e-5)
-                end_time = time.time()
-                execution_time = end_time - start_time
-                logger.debug(
-                    "Transfer Sent. Duration: %f ms Bandwidth %f GB/s",
-                    1e3 * execution_time, debug_xfer_gb / execution_time)
-
-                # Put some different stuff in there
-                if NIXL_ROLE == "SENDER":
-                    for b in range(n_blocks_to_send):
-                        kv_caches[first_layer_name][0, b, 0, 0, 0] = b + 300.0
-                        kv_caches[first_layer_name][1, b, 0, 0, 0] = b + 400.0
-
-            for b in range(5):
-                logger.debug("%s KV_CACHE coord %s val %f", NIXL_ROLE,
-                             (0, b, 0, 0, 0),
-                             kv_caches[first_layer_name][0, b, 0, 0, 0])
-                logger.debug("%s KV_CACHE coord %s val %f", NIXL_ROLE,
-                             (1, b, 0, 0, 0),
-                             kv_caches[first_layer_name][1, b, 0, 0, 0])
->>>>>>> 14a4c64d
 
     def add_remote_agent(self, nixl_agent_meta: NixlAgentMetadata, tp_idx=0):
         engine_id = nixl_agent_meta.engine_id
@@ -683,8 +607,10 @@
         request_id: str,
     ):
         if dst_engine_id not in self._remote_agents:
-            remote_engine_id = self.make_connection("localhost", 5577)  # HACK: we need to be able to retrieve  host and port from Request
-            assert(dst_engine_id == remote_engine_id)
+            remote_engine_id = self.make_connection(
+                "localhost", 5577
+            )  # HACK: we need to be able to retrieve  host and port from Request
+            assert (dst_engine_id == remote_engine_id)
 
         # NOTE(rob): having the staging blocks be on the READER side is
         # not going to work well (since we will have to call rearrange tensors).

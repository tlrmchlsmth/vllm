# SPDX-License-Identifier: Apache-2.0
import contextlib
import math
<<<<<<< HEAD
=======
import threading
>>>>>>> 91040e3d
import time
import uuid
from collections import defaultdict
from dataclasses import dataclass
from typing import TYPE_CHECKING, Any, Iterator

import msgspec
import torch
import zmq
from typing_extensions import Optional

from vllm import envs
from vllm.config import VllmConfig
from vllm.distributed.kv_transfer.kv_connector.v1.base import (
    KVConnectorBase_V1, KVConnectorMetadata, KVConnectorRole)
from vllm.distributed.parallel_state import get_tensor_model_parallel_rank
from vllm.logger import init_logger
from vllm.sampling_params import KVTransferParams
from vllm.v1.core.sched.output import SchedulerOutput

if TYPE_CHECKING:
    from vllm.attention.backends.abstract import AttentionMetadata
    from vllm.forward_context import ForwardContext
    from vllm.v1.request import Request

GET_META_MSG = b"get_meta_msg"

logger = init_logger(__name__)

# Lazy import nixl_wrapper to avoid loading nixl_bindings if nixl is not used
try:
    from nixl._api import nixl_agent as NixlWrapper
    logger.info("NIXL is available")
except ImportError:
    logger.warning("NIXL is not available")
    NixlWrapper = None


class NixlAgentMetadata(
        msgspec.Struct,
        omit_defaults=True,  # type: ignore[call-arg]
        # required for @cached_property.
        dict=True):
    engine_id: str
    agent_metadata: bytes
    kv_caches_base_addr: list[int]
    num_blocks: int


@dataclass
class ReqMeta:
    local_block_ids: list[int]
    remote_block_ids: list[int]
    remote_host: str
    remote_port: int
    remote_engine_id: str


class NixlConnectorMetadata(KVConnectorMetadata):

    def __init__(self):
        self.requests: dict[str, ReqMeta] = {}

    def add_new_req(
        self,
        request_id: str,
        local_block_ids: list[int],
        kv_transfer_params: KVTransferParams,
    ):
        assert request_id not in self.requests
        assert kv_transfer_params.remote_engine_id is not None
        assert kv_transfer_params.remote_block_ids is not None

        self.requests[request_id] = ReqMeta(
            local_block_ids=local_block_ids,
            remote_block_ids=kv_transfer_params.remote_block_ids,
            remote_engine_id=kv_transfer_params.remote_engine_id,
            remote_host=kv_transfer_params.remote_host,
            remote_port=kv_transfer_params.remote_port,
        )


class NixlConnector(KVConnectorBase_V1):

    def __init__(self, vllm_config: VllmConfig, role: KVConnectorRole):
        self.engine_id = vllm_config.kv_transfer_config.engine_id

        if role == KVConnectorRole.SCHEDULER:
            self.connector_scheduler : Optional[NixlConnectorScheduler] = \
                NixlConnectorScheduler(vllm_config, str(self.engine_id))
            self.connector_worker: Optional[NixlConnectorWorker] = None
        elif role == KVConnectorRole.WORKER:
            self.connector_scheduler = None
            self.connector_worker = NixlConnectorWorker(str(self.engine_id))

    ############################################################
    # Scheduler Side Methods
    ############################################################
    def get_num_new_matched_tokens(self, request: "Request",
                                   num_computed_tokens: int) -> int:
        assert self.connector_scheduler is not None
        return self.connector_scheduler.get_num_new_matched_tokens(
            request, num_computed_tokens)

    def update_state_after_alloc(self, request: "Request",
                                 block_ids: list[int],
                                 num_external_tokens: int):
        assert self.connector_scheduler is not None
        return self.connector_scheduler.update_state_after_alloc(
            request, block_ids, num_external_tokens)

    def build_connector_meta(
        self,
        scheduler_output: SchedulerOutput,
    ) -> KVConnectorMetadata:
        assert self.connector_scheduler is not None
        return self.connector_scheduler.build_connector_meta(scheduler_output)

    ############################################################
    # Worker Side Methods
    ############################################################

    def register_kv_caches(self, kv_caches: dict[str, torch.Tensor]):
        assert self.connector_worker is not None
        self.connector_worker.register_kv_caches(kv_caches)

    def get_finished(self) -> tuple[set[str], set[str]]:
        """Get the finished recving and sending requests."""
        assert self.connector_worker is not None
        return self.connector_worker.get_finished()

    def start_load_kv(self, forward_context: "ForwardContext",
                      **kwargs) -> None:
        assert self.connector_worker is not None
        assert isinstance(self._connector_metadata, NixlConnectorMetadata)
        self.connector_worker.start_load_kv(self._connector_metadata)

    def wait_for_layer_load(self, layer_name: str) -> None:
        """NixlConnector does not do layerwise saving."""
        return

    def save_kv_layer(self, layer_name: str, kv_layer: torch.Tensor,
                      attn_metadata: "AttentionMetadata", **kwargs) -> None:
        """NixlConnector does not save explicitly."""
        return

    def wait_for_save(self):
        """NixlConnector does not save explicitly."""
        return


class NixlConnectorScheduler:
    """Implementation of Scheduler side methods"""

    def __init__(self, vllm_config: VllmConfig, engine_id: str):
        self.vllm_config = vllm_config
        self.block_size = vllm_config.cache_config.block_size
        self.engine_id = engine_id
        logger.info("Initializing NIXL Scheduler %s", engine_id)

        # Requests that need to start recv.
        # New requests are added by update_state_after_alloc in
        # the scheduler. Used to make metadata passed to Worker.
        self._reqs_need_recv: dict[str, tuple[Request, list[int]]] = {}

    def get_num_new_matched_tokens(self, request: "Request",
                                   num_computed_tokens: int) -> int:
        """For remote prefill, allocate for all tokens."""

        # NOTE: this function is called in the WAITING loop.
        # So we should only have full blocks of computed tokens.
        assert num_computed_tokens % self.block_size == 0

        if request.do_remote_prefill:
            num_external_blocks = len(
                request.prompt_token_ids) // self.block_size
            rounded_num_prompt_tokens = num_external_blocks * self.block_size
            return max(rounded_num_prompt_tokens - num_computed_tokens, 0)

        return 0

    def update_state_after_alloc(self, request: "Request",
                                 block_ids: list[int],
                                 num_external_tokens: int):
        if request.do_remote_decode:
            pass
        if request.do_remote_prefill and num_external_tokens > 0:
            self._reqs_need_recv[request.request_id] = (request, block_ids)

    def build_connector_meta(
        self,
        scheduler_output: SchedulerOutput,
    ) -> KVConnectorMetadata:
        meta = NixlConnectorMetadata()

        # Loop through scheduled reqs and convert to ReqMeta.
        for req_id, (req, block_ids) in self._reqs_need_recv.items():
            assert req.kv_transfer_params is not None
            meta.add_new_req(
                request_id=req_id,
                local_block_ids=block_ids,
                kv_transfer_params=req.kv_transfer_params,
            )

        # Clear the list once workers start the transfers
        self._reqs_need_recv.clear()

        return meta


class NixlConnectorWorker:
    """Implementation of Worker side methods"""

    def __init__(self, engine_id: str):
        if NixlWrapper is None:
            logger.error("NIXL is not available")
            raise RuntimeError("NIXL is not available")
        logger.info("Initializing NIXL wrapper")
        logger.info("Initializing NIXL worker %s", engine_id)

        # Agent.
        self.nixl_wrapper = NixlWrapper(str(uuid.uuid4()), None)
        self.agent_name = self.nixl_wrapper.name

        # Map of engine_id -> agent_name.
        self._remote_agents: dict[str, str] = {}

        # Metadata.
        self.engine_id = engine_id
        self.rank = get_tensor_model_parallel_rank()

        # KV Caches and nixl tracking data.
        self.kv_caches: dict[str, torch.Tensor] = {}

        # Map of engine_id -> kv_caches_base_addr for layers.
        self.kv_caches_base_addr: dict[str, list[int]] = {}

        # Number of NIXL regions. Currently one region per cache
        # (so 1 per layer for MLA, otherwise 2 per layer)
        self.num_regions = 0

        # nixl_prepped_dlist_handle (int).
        self.src_xfer_side_handle: int = 0
        # Map of engine_id -> nixl_prepped_dlist_handle (int)].
        self.dst_xfer_side_handles: dict[str, int] = {}

        # Map of engine_id -> num_blocks.
        self.dst_num_blocks: dict[str, int] = {}
        self._registered_descs: list[Any] = []

        # In progress transfers.
        # [req_id -> list[handle]]
        self._recving_transfers: dict[str, list[Any]] = defaultdict(list[Any])

        # Background thread for establishing new connections.
        self._nixl_handshake_listener_t: Optional[threading.Thread] = None

    @staticmethod
    def _nixl_handshake_listener(metadata: NixlAgentMetadata,
                                 ready_event: threading.Event):
        """Background thread for getting new NIXL handshakes."""
        # NOTE(rob): this is a simple implementation. We will move
        # to a better approach like an ETCD server in the future.

        # NOTE(rob): to support heterogeneous TP, we will have to
        # move this into the scheduler rather than worker, since
        # each rank needs the metadata of all other ranks (whereas
        # in this setup, each rank only gets one other rank's meta.

        encoder = msgspec.msgpack.Encoder()
        encoded_data = encoder.encode(metadata)
        size_in_bytes = len(encoded_data)
        logger.debug("Size of encoded NixlAgentMetadata: %s bytes",
                     str(size_in_bytes))

        # Listen for new requests for metadata.
        host = envs.VLLM_NIXL_SIDE_CHANNEL_HOST
        port = envs.VLLM_NIXL_SIDE_CHANNEL_PORT
        with zmq_ctx(zmq.ROUTER, f"tcp://{host}:{port}") as sock:
            ready_event.set()
            while True:
                identity, _, msg = sock.recv_multipart()
                if msg != GET_META_MSG:
                    logger.warning(
                        "Connection listener got unexpected message %s", msg)
                sock.send_multipart((identity, b"", encoded_data))

    def _nixl_handshake(self, host: str, port: int):
        """Do a NIXL handshake with a remote instance."""

        start_time = time.perf_counter()
        with zmq_ctx(zmq.REQ, f"tcp://{host}:{port}") as sock:
            # Send query for the request.
            sock.send(GET_META_MSG)
            metadata_bytes = sock.recv()
            decoder = msgspec.msgpack.Decoder(NixlAgentMetadata)
            metadata = decoder.decode(metadata_bytes)
            got_metadata_time = time.perf_counter()

            # Register Remote agent.
            self.add_remote_agent(metadata)
            setup_agent_time = time.perf_counter()

            logger.debug("NIXL handshake: get metadata took: %s",
                         got_metadata_time - start_time)
            logger.debug("NIXL handshake: add agent took: %s",
                         setup_agent_time - got_metadata_time)

    def register_kv_caches(self, kv_caches: dict[str, torch.Tensor]):
        """Register the KV Cache data in nixl."""

        first_layer_name = next(iter(kv_caches))
        first_kv_cache = kv_caches[first_layer_name]

        # [2 (k and v), num_blocks, ...]
        # TODO(tms): num_blocks will be in a different spot for MLA.
        num_blocks = first_kv_cache.shape[1]
        kv_elem_size = first_kv_cache[0].element_size()
        # TODO(tms): self.block_len needs to be per-layer for sliding window,
        # hybrid attn, etc
        self.block_len = kv_elem_size * math.prod(first_kv_cache.shape[-3:])

        logger.debug("Per layer kv cache size: %s", first_kv_cache[0].shape)
        self.num_blocks = num_blocks
        self.dst_num_blocks[self.engine_id] = num_blocks
        self.kv_caches = kv_caches
        kv_caches_base_addr = []
        caches_data = []

        # NOTE(tms): I modified this from the original region setup code.
        # K and V are now in different regions. Advantage is that we can
        # elegantly support MLA and any cases where the K and V tensors
        # are non-contiguous (it's not locally guaranteed that they will be)
        # Disadvantage is that the encoded NixlAgentMetadata is now larger
        # (roughly 8KB vs 5KB).
        for layer_name in kv_caches:
            for cache in kv_caches[layer_name]:
                base_addr = cache.data_ptr()
                region_len = num_blocks * self.block_len
                caches_data.append((base_addr, region_len, self.rank, ""))
                kv_caches_base_addr.append(base_addr)
        self.kv_caches_base_addr[self.engine_id] = kv_caches_base_addr
        self.num_regions = len(caches_data)

        descs = self.nixl_wrapper.get_reg_descs(caches_data, "VRAM")
        logger.debug("Registering descs: %s", caches_data)
        self.nixl_wrapper.register_memory(descs)
        self._registered_descs.append(descs)

<<<<<<< HEAD
        # THIS IS FOR DEV
        import os
        _ctx = zmq.Context()  # type: ignore
        _side_channel = _ctx.socket(zmq.PAIR)  # type: ignore
        NIXL_ROLE = os.getenv("NIXL_ROLE")

        # For debug, SENDER puts some stuff in the KV caches
        # so the RECVER can check it
        n_blocks_to_send = min(4096, kv_caches[first_layer_name].shape[1])
        debug_xfer_gb = 2.0 * n_blocks_to_send * self.block_len / 1e9
        print(f"gb {debug_xfer_gb} -- block_len {self.block_len}")
        if NIXL_ROLE == "SENDER":
            for b in range(n_blocks_to_send):
                kv_caches[first_layer_name][0, b, 0, 0,
                                            0] = b + 100. + self.rank
                kv_caches[first_layer_name][1, b, 0, 0,
                                            0] = b + 200. + self.rank
        for b in range(5):
            print(
                f"{NIXL_ROLE} KV_CACHE block {b} val {kv_caches[first_layer_name][0, b, 0, 0, 0]}"  #noqa
            )
            print(
                f"{NIXL_ROLE} KV_CACHE block {b} val {kv_caches[first_layer_name][1, b, 0, 0, 0]}"  #noqa
            )

        # Hack for development: create unique port.
        SIDE_CHANNEL_IP_ADDR = f"tcp://localhost:557{self.rank}"

        # NOTE(rob): this sends directly from rank i to rank i.
        # If we want to send a single message for discovery, we
        # will need to send the full set of ranks over the wire.
        if NIXL_ROLE == "SENDER":
            _side_channel.connect(SIDE_CHANNEL_IP_ADDR)
            metadata = NixlAgentMetadata(
                engine_id=self.engine_id,
                agent_metadata=self.nixl_wrapper.get_agent_metadata(),
                kv_caches_base_addr=self.kv_caches_base_addr[self.engine_id],
                num_blocks=self.num_blocks,
            )
            encoder = msgspec.msgpack.Encoder()
            encoded_data = encoder.encode(metadata)
            size_in_bytes = len(encoded_data)
            logger.debug("Size of encoded NixlAgentMetadata: %s bytes",
                         str(size_in_bytes))

            logger.debug("SENDER: Side channel sending metadata.")
            _side_channel.send(encoder.encode(metadata))
            logger.debug("SENDER: Side channel recving ack.")
            ack = _side_channel.recv()
            logger.debug("SENDER: Side channel got ack %s", ack)

        elif NIXL_ROLE == "RECVER":
            _side_channel.bind(SIDE_CHANNEL_IP_ADDR)
            decoder = msgspec.msgpack.Decoder(NixlAgentMetadata)
            logger.debug("RECVER: Side channel recving metadata.")
            metadata_bytes = _side_channel.recv()
            logger.debug("RECVER: Side channel recved metadata.")
            metadata = decoder.decode(metadata_bytes)
            self.add_remote_agent(metadata)
            logger.debug("RECVER: Side channel sending ack")
            _side_channel.send(b"ack")
            logger.debug("RECVER: Side channel sent ack")

        else:
            raise Exception("SET NIXL_ROLE to SENDER OR RECVER")

        # NOTE(rob): for debug: Send something.
        if NIXL_ROLE == "RECVER":
            logger.debug("RECVER Sending blocks")

            # Trigger a recv.
            connector_metadata = NixlConnectorMetadata()
            xfer_params = KVTransferParams(do_remote_decode=True,
                                           do_remote_prefill=False,
                                           remote_block_ids=list(
                                               range(n_blocks_to_send)),
                                           remote_engine_id=metadata.engine_id)
            connector_metadata.add_new_req(
                request_id="tms",
                local_block_ids=list(range(n_blocks_to_send)),
                kv_transfer_params=xfer_params,
            )
            self.start_load_kv(connector_metadata)

            # Wait for Receive to complete
            logger.debug("TMS START RECEIVE XFER")
            done = False
            start_time = time.time()
            while (not done):
                finished = self.get_finished()
                # NOTE: Should fix discrepancy between bytes/str finished sets
                # Here we have str. For sender we have bytes.
                done = "tms" in finished[1]
                time.sleep(1e-5)
            end_time = time.time()
            execution_time = end_time - start_time
            logger.debug(
                "Transfer Received. Duration: %f ms Bandwidth %f GB/s",
                1e3 * execution_time, debug_xfer_gb / execution_time)

        if NIXL_ROLE == "SENDER":
            # Wait for Send to complete
            logger.debug("TMS START SEND XFER")
            done = False
            start_time = time.time()
            while (not done):
                finished = self.get_finished()
                done = "tms" in finished[0]
                time.sleep(1e-5)
            end_time = time.time()
            execution_time = end_time - start_time
            logger.debug("Transfer Sent. Duration: %f ms Bandwidth %f GB/s",
                         1e3 * execution_time, debug_xfer_gb / execution_time)

            # Put some different stuff in there
            if NIXL_ROLE == "SENDER":
                for b in range(n_blocks_to_send):
                    kv_caches[first_layer_name][0, b, 0, 0,
                                                0] = b + 300. + self.rank
                    kv_caches[first_layer_name][1, b, 0, 0,
                                                0] = b + 400. + self.rank

        for b in range(5):
            print(
                f"{NIXL_ROLE} KV_CACHE block {b} val {kv_caches[first_layer_name][0, b, 0, 0, 0]}"  #noqa
            )
            print(
                f"{NIXL_ROLE} KV_CACHE block {b} val {kv_caches[first_layer_name][1, b, 0, 0, 0]}"  #noqa
            )

    def add_remote_agent(self, nixl_agent_meta: NixlAgentMetadata):
=======
        # After KV Caches registered, listen for new connections.
        metadata = NixlAgentMetadata(
            engine_id=self.engine_id,
            agent_metadata=self.nixl_wrapper.get_agent_metadata(),
            kv_caches_base_addr=self.kv_caches_base_addr[self.engine_id],
            num_blocks=self.num_blocks,
        )
        ready_event = threading.Event()
        self._nixl_handshake_listener_t = threading.Thread(
            target=self._nixl_handshake_listener,
            args=(metadata, ready_event),
            daemon=True,
            name="nixl_handshake_listener")
        import os
        if os.getenv("SKIP", None) != "1":
            self._nixl_handshake_listener_t.start()
            ready_event.wait()

    def add_remote_agent(self, nixl_agent_meta: NixlAgentMetadata, tp_idx=0):
>>>>>>> 91040e3d
        engine_id = nixl_agent_meta.engine_id
        if engine_id in self._remote_agents:
            return

        self._remote_agents[engine_id] = self.nixl_wrapper.add_remote_agent(
            nixl_agent_meta.agent_metadata)
        self.kv_caches_base_addr[
            engine_id] = nixl_agent_meta.kv_caches_base_addr

        # NOTE: once we support heterogeneous TP, we will need maintain the
        # src for each TP multiplier.
        # NOTE(rob): Dynamo only supports D TP size > P TP size.
        # https://github.com/vllm-project/vllm/pull/16124/files#diff-876efa5533f5dcff3fba850e8684a47d53c112e287988957c115b11691374f4bR331 # noqa: E501
        # Create descs and xfer side handles.

        # Create src descs and xfer side handles.
        blocks_data = []
        for base_addr in self.kv_caches_base_addr[self.engine_id]:
            for block_id in range(self.num_blocks):
                block_offset = block_id * self.block_len
                # (addr, len, device id)
                blocks_data.append(
                    (base_addr + block_offset, self.block_len, self.rank))
        logger.debug("Created %s blocks for src engine %s and rank %s",
                     len(blocks_data), self.engine_id, self.rank)

        # Register with NIXL.
        descs = self.nixl_wrapper.get_xfer_descs(blocks_data, "VRAM")
        self.src_xfer_side_handle = self.nixl_wrapper.prep_xfer_dlist(
            "NIXL_INIT_AGENT", descs)

        # Create dst descs and xfer side handles.
        self.dst_num_blocks[engine_id] = nixl_agent_meta.num_blocks
        blocks_data = []
        for base_addr in self.kv_caches_base_addr[engine_id]:
            for block_id in range(nixl_agent_meta.num_blocks):
                block_offset = block_id * self.block_len
                # (addr, len, device id)
                blocks_data.append(
                    (base_addr + block_offset, self.block_len, self.rank))
        logger.debug("Created %s blocks for dst engine %s and rank %s",
                     len(blocks_data), engine_id, self.rank)

        # Register with NIXL.
        descs = self.nixl_wrapper.get_xfer_descs(blocks_data, "VRAM")
        self.dst_xfer_side_handles[
            engine_id] = self.nixl_wrapper.prep_xfer_dlist(
                self._remote_agents[engine_id], descs)

    def get_finished(self) -> tuple[set[str], set[str]]:
        """Get requests that are done sending or recving."""
        done_sending = self._get_new_notifs()
        done_recving = self._pop_done_transfers(self._recving_transfers)
        if len(done_sending) > 0 or len(done_recving) > 0:
            logger.debug(
                "get_finished: %s requests done sending "
                "and %s requests done recving", len(done_sending),
                len(done_recving))
        return done_sending, done_recving

    def _get_new_notifs(self) -> set[str]:
        """Get req_ids which got a remote xfer message."""

        notified_req_ids: set[str] = set()
        # TODO: handle the TP case (N notifies for TP=N).
        # See: vllm/worker/worker_base.py L476 in DynamoPR.
        for req_ids in self.nixl_wrapper.get_new_notifs().values():
            for req_id in req_ids:
                assert req_id not in notified_req_ids
                notified_req_ids.add(req_id.decode("utf-8"))
        return notified_req_ids

    def _pop_done_transfers(self, transfers: dict[str, list[int]]) -> set[str]:
        """
        Pop completed xfers by checking for DONE state.
        Args:
            transfers: dict of req_id -> list[running_xfer]
        Returns:
            set of req_ids that have all done xfers
        """
        done_req_ids: set[str] = set()
        for req_id, handles in list(transfers.items()):
            running_reqs = []
            for handle in handles:
                xfer_state = self.nixl_wrapper.check_xfer_state(handle)
                if xfer_state == "DONE":
                    # TODO ptarasiewicz: why abort is throwing errors?
                    # self.nixl_wrapper.release_xfer_handle(handle)
                    continue
                if xfer_state == "PROC":
                    running_reqs.append(handle)
                else:
                    raise RuntimeError("Transfer failed with state %s",
                                       xfer_state)
            if len(running_reqs) == 0:
                done_req_ids.add(req_id)
                del transfers[req_id]
            else:
                transfers[req_id] = running_reqs
        return done_req_ids

    def start_load_kv(self, metadata: NixlConnectorMetadata):
        """
        Start loading by triggering non-blocking nixl_xfer.
        We check for these trnxs to complete in each step().
        """
        for req_id, meta in metadata.requests.items():
            # NOTE: this is non-blocking
            logger.debug(
                "start_load_kv for request %s from remote engine %s. "
                "Num local_block_ids: %s. Num remote_block_ids: %s. ", req_id,
                meta.remote_engine_id, len(meta.local_block_ids),
                len(meta.remote_block_ids))
            self._read_blocks(
                request_id=req_id,
                dst_engine_id=meta.remote_engine_id,
                local_block_ids=meta.local_block_ids,
                remote_block_ids=meta.remote_block_ids,
                remote_host=meta.remote_host,
                remote_port=meta.remote_port,
            )

    def _read_blocks(
        self,
        local_block_ids: list[int],
        remote_block_ids: list[int],
        remote_host: str,
        remote_port: int,
        dst_engine_id: str,
        request_id: str,
<<<<<<< HEAD
    ) -> None:
        """Start non-blocking xfer to pull blocks from remote engine."""
=======
    ):
        # NOTE(rob): this takes ~2s. We need to get this off the hotpath.
        if dst_engine_id not in self._remote_agents:
            self._nixl_handshake(remote_host, remote_port)

>>>>>>> 91040e3d
        # NOTE(rob): having the staging blocks be on the READER side is
        # not going to work well (since we will have to call rearrange tensors).
        # after we detect the txn is complete (which means we cannot make the
        # read trxn async easily). If we want to make "READ" happen cleanly,
        # then we will need to have the staging blocks on the remote side.

        # NOTE(rob): according to nvidia the staging blocks are used to
        # saturate IB with heterogeneous TP sizes. We should remove the staging
        # blocks until we are ready.

        assert len(local_block_ids) == len(remote_block_ids)

        # Can this cause the remote blocks to not be freed?
        if len(local_block_ids) == 0:
            return

        # Get side handles.
        local_xfer_side_handle = self.src_xfer_side_handle
        remote_xfer_side_handle = self.dst_xfer_side_handles[dst_engine_id]

        # Get descs ids.
        remote_block_descs_ids = self._get_block_descs_ids(
            dst_engine_id, remote_block_ids)
        local_block_descs_ids = self._get_block_descs_ids(
            self.engine_id, local_block_ids)
        assert len(local_block_descs_ids) == len(remote_block_descs_ids)

        # Prepare transfer with Nixl.
        handle = self.nixl_wrapper.make_prepped_xfer(
            "READ",
            local_xfer_side_handle,
            local_block_descs_ids,
            remote_xfer_side_handle,
            remote_block_descs_ids,
            notif_msg=request_id.encode("utf-8"),
        )

        # Begin async xfer.
        self.nixl_wrapper.transfer(handle)

        # We will check for completion using this handle in
        # a future engine step.
        self._recving_transfers[request_id].append(handle)

    def _get_block_descs_ids(self, engine_id: str,
                             block_ids: list[int]) -> list[int]:
        """Get the descs ids for a set of block ids."""
        # NOTE(rob): should we precompute this?

        # range(1) for MLA, range(2) otherwise.
        region_ids = range(self.num_regions)
        num_blocks = self.dst_num_blocks[engine_id]

        # Compute the desc ids for each block.
        descs_ids: list[int] = []
        for reg_id in region_ids:
            for block_id in block_ids:
                descs_ids.append(reg_id * num_blocks + block_id)
        return descs_ids


@contextlib.contextmanager
def zmq_ctx(socket_type: Any, addr: str) -> Iterator[zmq.Socket]:
    """Context manager for a ZMQ socket"""

    ctx: Optional[zmq.Context] = None
    try:
        ctx = zmq.Context()  # type: ignore[attr-defined]

        if socket_type == zmq.ROUTER:
            socket = ctx.socket(zmq.ROUTER)
            socket.bind(addr)
        elif socket_type == zmq.REQ:
            socket = ctx.socket(zmq.REQ)
            socket.connect(addr)
        else:
            raise ValueError(f"Unexpected socket type: {socket_type}")

        yield socket
    finally:
        if ctx is not None:
            ctx.destroy(linger=0)<|MERGE_RESOLUTION|>--- conflicted
+++ resolved
@@ -1,10 +1,7 @@
 # SPDX-License-Identifier: Apache-2.0
 import contextlib
 import math
-<<<<<<< HEAD
-=======
 import threading
->>>>>>> 91040e3d
 import time
 import uuid
 from collections import defaultdict
@@ -354,139 +351,6 @@
         self.nixl_wrapper.register_memory(descs)
         self._registered_descs.append(descs)
 
-<<<<<<< HEAD
-        # THIS IS FOR DEV
-        import os
-        _ctx = zmq.Context()  # type: ignore
-        _side_channel = _ctx.socket(zmq.PAIR)  # type: ignore
-        NIXL_ROLE = os.getenv("NIXL_ROLE")
-
-        # For debug, SENDER puts some stuff in the KV caches
-        # so the RECVER can check it
-        n_blocks_to_send = min(4096, kv_caches[first_layer_name].shape[1])
-        debug_xfer_gb = 2.0 * n_blocks_to_send * self.block_len / 1e9
-        print(f"gb {debug_xfer_gb} -- block_len {self.block_len}")
-        if NIXL_ROLE == "SENDER":
-            for b in range(n_blocks_to_send):
-                kv_caches[first_layer_name][0, b, 0, 0,
-                                            0] = b + 100. + self.rank
-                kv_caches[first_layer_name][1, b, 0, 0,
-                                            0] = b + 200. + self.rank
-        for b in range(5):
-            print(
-                f"{NIXL_ROLE} KV_CACHE block {b} val {kv_caches[first_layer_name][0, b, 0, 0, 0]}"  #noqa
-            )
-            print(
-                f"{NIXL_ROLE} KV_CACHE block {b} val {kv_caches[first_layer_name][1, b, 0, 0, 0]}"  #noqa
-            )
-
-        # Hack for development: create unique port.
-        SIDE_CHANNEL_IP_ADDR = f"tcp://localhost:557{self.rank}"
-
-        # NOTE(rob): this sends directly from rank i to rank i.
-        # If we want to send a single message for discovery, we
-        # will need to send the full set of ranks over the wire.
-        if NIXL_ROLE == "SENDER":
-            _side_channel.connect(SIDE_CHANNEL_IP_ADDR)
-            metadata = NixlAgentMetadata(
-                engine_id=self.engine_id,
-                agent_metadata=self.nixl_wrapper.get_agent_metadata(),
-                kv_caches_base_addr=self.kv_caches_base_addr[self.engine_id],
-                num_blocks=self.num_blocks,
-            )
-            encoder = msgspec.msgpack.Encoder()
-            encoded_data = encoder.encode(metadata)
-            size_in_bytes = len(encoded_data)
-            logger.debug("Size of encoded NixlAgentMetadata: %s bytes",
-                         str(size_in_bytes))
-
-            logger.debug("SENDER: Side channel sending metadata.")
-            _side_channel.send(encoder.encode(metadata))
-            logger.debug("SENDER: Side channel recving ack.")
-            ack = _side_channel.recv()
-            logger.debug("SENDER: Side channel got ack %s", ack)
-
-        elif NIXL_ROLE == "RECVER":
-            _side_channel.bind(SIDE_CHANNEL_IP_ADDR)
-            decoder = msgspec.msgpack.Decoder(NixlAgentMetadata)
-            logger.debug("RECVER: Side channel recving metadata.")
-            metadata_bytes = _side_channel.recv()
-            logger.debug("RECVER: Side channel recved metadata.")
-            metadata = decoder.decode(metadata_bytes)
-            self.add_remote_agent(metadata)
-            logger.debug("RECVER: Side channel sending ack")
-            _side_channel.send(b"ack")
-            logger.debug("RECVER: Side channel sent ack")
-
-        else:
-            raise Exception("SET NIXL_ROLE to SENDER OR RECVER")
-
-        # NOTE(rob): for debug: Send something.
-        if NIXL_ROLE == "RECVER":
-            logger.debug("RECVER Sending blocks")
-
-            # Trigger a recv.
-            connector_metadata = NixlConnectorMetadata()
-            xfer_params = KVTransferParams(do_remote_decode=True,
-                                           do_remote_prefill=False,
-                                           remote_block_ids=list(
-                                               range(n_blocks_to_send)),
-                                           remote_engine_id=metadata.engine_id)
-            connector_metadata.add_new_req(
-                request_id="tms",
-                local_block_ids=list(range(n_blocks_to_send)),
-                kv_transfer_params=xfer_params,
-            )
-            self.start_load_kv(connector_metadata)
-
-            # Wait for Receive to complete
-            logger.debug("TMS START RECEIVE XFER")
-            done = False
-            start_time = time.time()
-            while (not done):
-                finished = self.get_finished()
-                # NOTE: Should fix discrepancy between bytes/str finished sets
-                # Here we have str. For sender we have bytes.
-                done = "tms" in finished[1]
-                time.sleep(1e-5)
-            end_time = time.time()
-            execution_time = end_time - start_time
-            logger.debug(
-                "Transfer Received. Duration: %f ms Bandwidth %f GB/s",
-                1e3 * execution_time, debug_xfer_gb / execution_time)
-
-        if NIXL_ROLE == "SENDER":
-            # Wait for Send to complete
-            logger.debug("TMS START SEND XFER")
-            done = False
-            start_time = time.time()
-            while (not done):
-                finished = self.get_finished()
-                done = "tms" in finished[0]
-                time.sleep(1e-5)
-            end_time = time.time()
-            execution_time = end_time - start_time
-            logger.debug("Transfer Sent. Duration: %f ms Bandwidth %f GB/s",
-                         1e3 * execution_time, debug_xfer_gb / execution_time)
-
-            # Put some different stuff in there
-            if NIXL_ROLE == "SENDER":
-                for b in range(n_blocks_to_send):
-                    kv_caches[first_layer_name][0, b, 0, 0,
-                                                0] = b + 300. + self.rank
-                    kv_caches[first_layer_name][1, b, 0, 0,
-                                                0] = b + 400. + self.rank
-
-        for b in range(5):
-            print(
-                f"{NIXL_ROLE} KV_CACHE block {b} val {kv_caches[first_layer_name][0, b, 0, 0, 0]}"  #noqa
-            )
-            print(
-                f"{NIXL_ROLE} KV_CACHE block {b} val {kv_caches[first_layer_name][1, b, 0, 0, 0]}"  #noqa
-            )
-
-    def add_remote_agent(self, nixl_agent_meta: NixlAgentMetadata):
-=======
         # After KV Caches registered, listen for new connections.
         metadata = NixlAgentMetadata(
             engine_id=self.engine_id,
@@ -505,8 +369,7 @@
             self._nixl_handshake_listener_t.start()
             ready_event.wait()
 
-    def add_remote_agent(self, nixl_agent_meta: NixlAgentMetadata, tp_idx=0):
->>>>>>> 91040e3d
+    def add_remote_agent(self, nixl_agent_meta: NixlAgentMetadata):
         engine_id = nixl_agent_meta.engine_id
         if engine_id in self._remote_agents:
             return
@@ -637,16 +500,11 @@
         remote_port: int,
         dst_engine_id: str,
         request_id: str,
-<<<<<<< HEAD
-    ) -> None:
-        """Start non-blocking xfer to pull blocks from remote engine."""
-=======
     ):
         # NOTE(rob): this takes ~2s. We need to get this off the hotpath.
         if dst_engine_id not in self._remote_agents:
             self._nixl_handshake(remote_host, remote_port)
 
->>>>>>> 91040e3d
         # NOTE(rob): having the staging blocks be on the READER side is
         # not going to work well (since we will have to call rearrange tensors).
         # after we detect the txn is complete (which means we cannot make the

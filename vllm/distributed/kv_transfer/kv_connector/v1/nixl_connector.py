# SPDX-License-Identifier: Apache-2.0
import time
import uuid
from collections import defaultdict
from typing import TYPE_CHECKING, Any

import msgspec
import torch
import zmq
from typing_extensions import Optional

from vllm.config import VllmConfig
from vllm.distributed.kv_transfer.kv_connector.v1.base import (
    KVConnectorBase_V1, KVConnectorMetadata, KVConnectorRole)
from vllm.logger import init_logger
from vllm.sampling_params import KVTransferParams
from vllm.v1.core.sched.output import SchedulerOutput

if TYPE_CHECKING:
    from vllm.attention.backends.abstract import AttentionMetadata
    from vllm.forward_context import ForwardContext
    from vllm.v1.request import Request

logger = init_logger(__name__)

# Lazy import nixl_wrapper to avoid loading nixl_bindings if nixl is not used
try:
    from nixl._api import nixl_agent as NixlWrapper
    logger.info("NIXL is available")
except ImportError:
    logger.warning("NIXL is not available")
    NixlWrapper = None


class NixlAgentMetadata(
        msgspec.Struct,
        omit_defaults=True,  # type: ignore[call-arg]
        # required for @cached_property.
        dict=True):
    engine_id: str
    agent_metadata: bytes
    # Base addr for each layer for KVs
    # NOTE: we will need another list for TP>1
    kv_caches_base_addr: list[int]
    num_blocks: int


class ReqMeta:

    def __init__(
        self,
        local_block_ids: list[int],
        remote_block_ids: list[int],
        remote_engine_id: str,
    ):
        self.local_block_ids = local_block_ids
        self.remote_block_ids = remote_block_ids
        self.remote_engine_id = remote_engine_id


class NixlConnectorMetadata(KVConnectorMetadata):

    def __init__(self):
        self.requests: dict[str, ReqMeta] = {}

    def add_new_req(
        self,
        request_id: str,
        local_block_ids: list[int],
        kv_transfer_params: KVTransferParams,
    ):
        assert request_id not in self.requests
        self.requests[request_id] = ReqMeta(
            local_block_ids=local_block_ids,
            remote_block_ids=kv_transfer_params.remote_block_ids,
            remote_engine_id=kv_transfer_params.remote_engine_id)


class NixlConnector(KVConnectorBase_V1):

    def __init__(self, vllm_config: VllmConfig, role: KVConnectorRole):
        self.engine_id = uuid.uuid4()

        if role == KVConnectorRole.SCHEDULER:
            self.connector_scheduler : Optional[NixlConnectorScheduler] = \
                NixlConnectorScheduler(vllm_config, str(self.engine_id))
            self.connector_worker: Optional[NixlConnectorWorker] = None
        elif role == KVConnectorRole.WORKER:
            self.connector_scheduler = None
            self.connector_worker = NixlConnectorWorker(str(self.engine_id))

    ############################################################
    # Scheduler Side Methods
    ############################################################
    def get_num_new_matched_tokens(self, request: "Request",
                                   num_computed_tokens: int) -> int:
        assert self.connector_scheduler is not None
        return self.connector_scheduler.get_num_new_matched_tokens(
            request, num_computed_tokens)

    def update_state_after_alloc(self, request: "Request",
                                 block_ids: list[int],
                                 num_external_tokens: int):
        assert self.connector_scheduler is not None
        return self.connector_scheduler.update_state_after_alloc(
            request, block_ids, num_external_tokens)

    def build_connector_meta(
        self,
        scheduler_output: SchedulerOutput,
    ) -> KVConnectorMetadata:
        assert self.connector_scheduler is not None
        return self.connector_scheduler.build_connector_meta(scheduler_output)

    ############################################################
    # Worker Side Methods
    ############################################################

    def register_kv_caches(self, kv_caches: torch.Tensor):
        assert self.connector_worker is not None
        self.connector_worker.register_kv_caches(kv_caches)

    def get_finished(self) -> tuple[set[str], set[str]]:
        """Get the finished recving and sending requests."""
        assert self.connector_worker is not None
        return self.connector_worker.get_finished()

    def start_load_kv(self, forward_context: "ForwardContext",
                      **kwargs) -> None:
        assert self.connector_worker is not None
        assert isinstance(self._connector_metadata, NixlConnectorMetadata)
        self.connector_worker.start_load_kv(self._connector_metadata)

    def wait_for_layer_load(self, layer_name: str) -> None:
        """NixlConnector does not do layerwise saving."""
        return

    def save_kv_layer(self, layer_name: str, kv_layer: torch.Tensor,
                      attn_metadata: "AttentionMetadata", **kwargs) -> None:
        """NixlConnector does not save explicitly."""
        return

    def wait_for_save(self):
        """NixlConnector does not save explicitly."""
        return


class NixlConnectorScheduler:
    """Implementation of Scheduler side methods"""

    def __init__(self, vllm_config: VllmConfig, engine_id: str):
        self.vllm_config = vllm_config
        self.block_size = vllm_config.cache_config.block_size
        self.engine_id = engine_id

        # Requests that need to start recv.
        # New requests are added by update_state_after_alloc in
        # the scheduler. Used to make metadata passed to Worker.
        self._reqs_need_recv: dict[str, Request] = {}

    def get_num_new_matched_tokens(self, request: "Request",
                                   num_computed_tokens: int) -> int:
        """For remote prefill, allocate for all tokens."""
        
        # NOTE: this function is called in the WAITING loop.
        # So we should only have full blocks of computed tokens.
        assert num_computed_tokens % self.block_size == 0

        if request.do_remote_prefill:
<<<<<<< HEAD
            return len(request.prompt_token_ids) - num_computed_tokens
=======
            # NOTE: subtract 1 since we compute the last token
            # here so that we can sample the first token.
            num_prompt_tokens = len(request.prompt_token_ids) - 1

            # Round down to a full block shape.
            num_external_blocks = num_prompt_tokens // self.block_size
            rounded_num_prompt_tokens = num_external_blocks * self.block_size
            return max(rounded_num_prompt_tokens - num_computed_tokens, 0)
>>>>>>> 1b69d33d
        else:
            return 0

    def update_state_after_alloc(self, request: "Request",
                                 block_ids: list[int],
                                 num_external_tokens: int):
        if request.do_remote_decode:
            pass
        if request.do_remote_prefill and num_external_tokens > 0:
            self._reqs_need_recv[request.request_id] = (
                request, block_ids)

    def build_connector_meta(
        self,
        scheduler_output: SchedulerOutput,
    ) -> KVConnectorMetadata:
        meta = NixlConnectorMetadata()

        # Loop through scheduled reqs and convert to ReqMeta.
<<<<<<< HEAD
        for new_req in scheduler_output.scheduled_new_reqs:
            req = self._reqs_need_recv.pop(new_req.req_id, None)
            if req is not None:
                meta.add_new_req(
                    req_id=new_req.req_id,
                    block_ids=new_req.block_ids,
                    kv_transfer_params=req.kv_transfer_params,
                )

        # Invariant: only new requests should need load
        # and we should get all new requests each step().
        assert len(self._reqs_need_recv) == 0
=======
        for req_id, (req, block_ids) in self._reqs_need_recv.items():
            meta.add_new_req(
                request_id=req_id,
                local_block_ids=block_ids,
                kv_transfer_params=req.kv_transfer_params,
            )
>>>>>>> 1b69d33d
        return meta


class NixlConnectorWorker:
    """Implementation of Worker side methods"""

    def __init__(self, engine_id: str):
        if NixlWrapper is None:
            logger.error("NIXL is not available")
            raise RuntimeError("NIXL is not available")
        logger.info("Initializing NIXL wrapper")

        # Agent.
        # self.nixl_wrapper = NixlWrapper(str(uuid.uuid4()), None)
        self.nixl_wrapper = None
        # Map of engine_id -> list[agent_names] (1 per rank).
        self._remote_agents: dict[str, list[str]] = {}

        # Metadata.
        self.engine_id = engine_id
        self.rank = 0

        # KV Caches and nixl tracking data.
        self.num_layers: int = 0
        self.num_heads: int = 0
        self.kv_caches: dict[str, torch.Tensor] = {}

        # Map of engine_id -> kv_caches_base_addr
        # For Local: base addr for *this* rank, each layer for K,V
        # For Remote: base addr for *each* rank, each layer for K,V
        # KV_CACHES_ADDR_TYPE = Union[list[tuple[int, int]],
        #                             list[list[tuple[int, int]]]]
        self.kv_caches_base_addr: dict[str, list[int]] = {}

        # Map of tp_mult -> nixl_prepped_dlist_handle (int).
        self.src_xfer_side_handles: dict[int, int] = {}
        # Map of engine_id -> map[tp_mult -> nixl_prepped_dlist_handle (int)].
        self.dst_xfer_side_handles: defaultdict[str,
                                                dict[int,
                                                     int]] = defaultdict(dict)
        # Map of engine_id -> num_blocks.
        self.dst_num_blocks: dict[str, int] = {}
        self._registered_descs: list[Any] = []

        # In progress transfers.
        # [req_id -> list[handle]]
        self._recving_transfers: dict[str, list[Any]] = defaultdict(list[Any])

    def register_kv_caches(self, kv_caches: dict[str, torch.Tensor]):
        """Register the KV Cache data in nixl."""

        first_layer_name = next(iter(kv_caches))
        first_kv_cache = kv_caches[first_layer_name]

        # [2 (k and v), num_blocks, ...]
        _, num_blocks, block_size, num_heads, head_dim = first_kv_cache.shape
        kv_elem_size = first_kv_cache[0].element_size()
        self.block_len = block_size * num_heads * head_dim * kv_elem_size
        logger.debug("Per layer kv cache size: %s", first_kv_cache[0].shape)
        self.num_layers = len(kv_caches)
        self.num_blocks = num_blocks
        self.num_heads = num_heads
        self.kv_caches = kv_caches
        kv_caches_base_addr = []
        caches_data = []
        for layer_name in kv_caches:
            for cache in kv_caches[layer_name]:
                base_addr = cache.data_ptr()
                region_len = num_blocks * self.block_len
                caches_data.append((base_addr, region_len, self.rank, ""))
                kv_caches_base_addr.append(base_addr)
        self.kv_caches_base_addr[self.engine_id] = kv_caches_base_addr

        descs = self.nixl_wrapper.get_reg_descs(caches_data, "VRAM")
        logger.debug("Registering descs: %s", caches_data)
        self.nixl_wrapper.register_memory(descs)
        logger.debug("Done registering descs")

        self._registered_descs.append(descs)

        # THIS IS FOR DEBUG and INSECURE
        import os
        _ctx = zmq.Context()  # type: ignore
        _side_channel = _ctx.socket(zmq.PAIR)  # type: ignore
        NIXL_ROLE = os.getenv("NIXL_ROLE")

        # For debug, SENDER puts some stuff in the KV caches
        # so the RECVER can check it
        n_blocks_to_send = 4096
        debug_xfer_gb = 2.0 * n_blocks_to_send * self.block_len / 1e9
        print(f"gb {debug_xfer_gb} -- block_len {self.block_len}")
        if NIXL_ROLE == "SENDER":
            for b in range(n_blocks_to_send):
                kv_caches[first_layer_name][0, b, 0, 0, 0] = b + 100.0
                kv_caches[first_layer_name][1, b, 0, 0, 0] = b + 200.0
        for b in range(5):
            print(
                f"{NIXL_ROLE} KV_CACHE block b val {kv_caches[first_layer_name][0, b, 0, 0, 0]}"  #noqa
            )
            print(
                f"{NIXL_ROLE} KV_CACHE block b val {kv_caches[first_layer_name][1, b, 0, 0, 0]}"  #noqa
            )
        remote_engine_id = None  # HACK for debug send

        if NIXL_ROLE == "SENDER":
            _side_channel.connect("tcp://localhost:5577")
            _side_channel.setsockopt(zmq.LINGER, 0)  # type: ignore
            metadata = NixlAgentMetadata(
                engine_id=self.engine_id,
                agent_metadata=self.nixl_wrapper.get_agent_metadata(),
                kv_caches_base_addr=self.kv_caches_base_addr[self.engine_id],
                num_blocks=self.num_blocks,
            )
            encoder = msgspec.msgpack.Encoder()
            encoded_data = encoder.encode(metadata)
            size_in_bytes = len(encoded_data)
            logger.debug("Size of encoded NixlAgentMetadata: %s bytes",
                         str(size_in_bytes))
            _side_channel.send(encoder.encode(metadata))

            logger.debug("WAITING ON RECV")
            ack = _side_channel.recv()
            logger.debug("GOT ACK %s", ack)

        elif NIXL_ROLE == "RECVER":
            _side_channel.bind("tcp://localhost:5577")
            _side_channel.setsockopt(zmq.LINGER, 0)  # type: ignore
            decoder = msgspec.msgpack.Decoder(NixlAgentMetadata)
            metadata_bytes = _side_channel.recv()
            metadata = decoder.decode(metadata_bytes)

            remote_engine_id = metadata.engine_id  #HACK

            self.add_remote_agent(metadata)
            print("SENDING ACK")
            _side_channel.send(b"ack")

        else:
            raise Exception("SET NIXL_ROLE to SENDER OR RECVER")

        # Very, very hacky
        self.remote_engine_id = metadata.engine_id

        # FOR DEBUG: try to send some shit

        if NIXL_ROLE == "RECVER":
            logger.debug("Sending blocks")
            connector_metadata = NixlConnectorMetadata()
            assert remote_engine_id is not None
            xfer_params = KVTransferParams(
                do_remote_decode=True,
                do_remote_prefill=False,
                remote_block_ids=list(range(n_blocks_to_send)),
                remote_engine_id=remote_engine_id  #HACK
            )

            connector_metadata.add_new_req(req_id="tms",
                                           block_ids=list(
                                               range(n_blocks_to_send)),
                                           kv_transfer_params=xfer_params)
            self.start_load_kv(connector_metadata)

            # Wait for Receive to complete
            logger.debug("TMS START RECEIVE XFER")
            done = False
            start_time = time.time()
            while (not done):
                finished = self.get_finished()
                # NOTE: Should fix discrepancy between bytes/str finished sets
                # Here we have str. For sender we have bytes.
                done = "tms" in finished[1]
                time.sleep(1e-5)
            end_time = time.time()
            execution_time = end_time - start_time
            logger.debug(
                "Transfer Received. Duration: %f ms Bandwidth %f GB/s",
                1e3 * execution_time, debug_xfer_gb / execution_time)

        if NIXL_ROLE == "SENDER":
            # Wait for Send to complete
            logger.debug("TMS START SEND XFER")
            done = False
            start_time = time.time()
            while (not done):
                finished = self.get_finished()
                done = "tms" in finished[0]
                time.sleep(1e-5)
            end_time = time.time()
            execution_time = end_time - start_time
            logger.debug("Transfer Sent. Duration: %f ms Bandwidth %f GB/s",
                         1e3 * execution_time, debug_xfer_gb / execution_time)

            # Put some different stuff in there
            if NIXL_ROLE == "SENDER":
                for b in range(n_blocks_to_send):
                    kv_caches[first_layer_name][0, b, 0, 0, 0] = b + 300.0
                    kv_caches[first_layer_name][1, b, 0, 0, 0] = b + 400.0

        for b in range(5):
            print(
                f"{NIXL_ROLE} KV_CACHE block b val {kv_caches[first_layer_name][0, b, 0, 0, 0]}"  #noqa
            )
            print(
                f"{NIXL_ROLE} KV_CACHE block b val {kv_caches[first_layer_name][1, b, 0, 0, 0]}"  #noqa
            )

    def add_remote_agent(self, nixl_agent_meta: NixlAgentMetadata, tp_idx=0):
        engine_id = nixl_agent_meta.engine_id
        if engine_id in self._remote_agents:
            return

        num_blocks = nixl_agent_meta.num_blocks

        agent_names = []
        agent_name = self.nixl_wrapper.add_remote_agent(
            nixl_agent_meta.agent_metadata)
        agent_names.append(agent_name)

        self._remote_agents[engine_id] = agent_names
        self.kv_caches_base_addr[
            engine_id] = nixl_agent_meta.kv_caches_base_addr

        # NOTE: once we support heterogeneous TP, we will need maintain the
        # src for each TP multiplier.
        # NOTE(rob): Dynamo only supports D TP size > P TP size.
        # https://github.com/vllm-project/vllm/pull/16124/files#diff-876efa5533f5dcff3fba850e8684a47d53c112e287988957c115b11691374f4bR331 # noqa: E501
        # Create descs and xfer side handles.
        tp_multiplier = 1
        dst_block_len = self.block_len // tp_multiplier
        if tp_multiplier not in self.src_xfer_side_handles:
            # Create descs and xfer side handles.
            blocks_data = []
<<<<<<< HEAD
            for base_addr in self.kv_caches_base_addr[self.engine_id]:
                for block_id in range(self.num_blocks):
                    block_offset = block_id * self.block_len
                    for i in range(tp_multiplier):
                        tp_multiplier_offset = tp_idx * dst_block_len
                        blocks_data.append(
                            (base_addr + block_offset + tp_multiplier_offset,
                             dst_block_len, self.rank))
            print(len(self.kv_caches_base_addr[self.engine_id]))
=======
            for layer_id in range(self.num_layers):
                # Both K and V.
                print(f"{len(self.kv_caches_base_addr[self.engine_id])=}")
                print(
                    f"{len(self.kv_caches_base_addr[self.engine_id][layer_id])=}"
                )
                print(f"{self.kv_caches_base_addr[self.engine_id][layer_id]=}")
                for base_addr in self.kv_caches_base_addr[
                        self.engine_id][layer_id]:
                    for block_id in range(self.num_blocks):
                        block_offset = block_id * self.block_len
                        for i in range(tp_multiplier):
                            tp_multiplier_offset = i * dst_block_len
                            blocks_data.append((base_addr + block_offset +
                                                tp_multiplier_offset,
                                                dst_block_len, self.rank))
>>>>>>> 1b69d33d
            logger.debug("Created %s blocks for src engine %s and rank %s",
                         len(blocks_data), self.engine_id, self.rank)

            # Register with NIXL.
            descs = self.nixl_wrapper.get_xfer_descs(blocks_data, "VRAM")
            self.src_xfer_side_handles[tp_multiplier] = (
                self.nixl_wrapper.prep_xfer_dlist("", descs))

        # create dst xfer side handles
        self.dst_num_blocks[engine_id] = num_blocks
        blocks_data = []
<<<<<<< HEAD
        for base_addr in self.kv_caches_base_addr[engine_id]:
            for block_id in range(num_blocks):
                block_offset = block_id * dst_block_len
                blocks_data.append((base_addr + block_offset, dst_block_len,
                                    self.rank * tp_multiplier))
        logger.debug("Created %s blocks for dst engine %s and rank %s",
                     len(blocks_data), engine_id, self.rank)
=======
        for layer_id in range(self.num_layers):
            for base_addr in self.kv_caches_base_addr[engine_id][layer_id]:
                for block_id in range(num_blocks):
                    block_offset = block_id * dst_block_len
                    blocks_data.append(
                        (base_addr + block_offset, dst_block_len,
                         self.rank * tp_multiplier))
        logger.debug("Created %s blocks for dst engine %s and rank %s",
                     len(blocks_data), engine_id,
                     self.rank * tp_multiplier + i)
>>>>>>> 1b69d33d
        # Register with NIXL.
        descs = self.nixl_wrapper.get_xfer_descs(blocks_data, "VRAM")
        self.dst_xfer_side_handles[engine_id][tp_idx] = (
            self.nixl_wrapper.prep_xfer_dlist(
<<<<<<< HEAD
                self._remote_agents[engine_id][self.rank * tp_multiplier +
                                               tp_idx], descs))
=======
                self._remote_agents[engine_id][self.rank * tp_multiplier + i],
                descs))
>>>>>>> 1b69d33d

    def get_finished(self) -> tuple[set[str], set[str]]:
        """Get requests that are done sending or recving."""
        done_sending = self._get_new_notifs()
        done_recving = self._pop_done_transfers(self._recving_transfers)
        if len(done_sending) > 0 or len(done_recving) > 0:
            logger.debug(
                "get_finished: %s requests done sending "
                "and %s requests done recving", len(done_sending),
                len(done_recving))
        return done_sending, done_recving

    def _get_new_notifs(self) -> list[str]:
        """Get req_ids which got a remote xfer message."""

        notified_req_ids: list[str] = []
        # TODO: handle the TP case (N notifies for TP=N).
        # See: vllm/worker/worker_base.py L476 in DynamoPR.
        for req_ids in self.nixl_wrapper.get_new_notifs().values():
            for req_id in req_ids:
<<<<<<< HEAD
                assert req_id not in notified_req_ids
                notified_req_ids.add(req_id.decode('utf-8'))
=======
                notified_req_ids.append(req_id)
>>>>>>> 1b69d33d
        return notified_req_ids

    def _pop_done_transfers(self, transfers: dict[str, list[int]]) -> set[str]:
        """
        Pop completed xfers by checking for DONE state.
        Args:
            transfers: dict of req_id -> list[running_xfer]
        Returns:
            set of req_ids that have all done xfers
        """
<<<<<<< HEAD
        done_req_ids: set[str] = set()
        for req_id, handles in list(transfers.items()):
=======
        done_req_ids: list[str] = []
        for req_id, handles in transfers.items():
>>>>>>> 1b69d33d
            running_reqs = []
            for handle in handles:
                xfer_state = self.nixl_wrapper.check_xfer_state(handle)
                if xfer_state == "DONE":
                    # TODO ptarasiewicz: why abort is throwing errors?
                    # self.nixl_wrapper.release_xfer_handle(handle)
                    continue
                if xfer_state == "PROC":
                    running_reqs.append(handle)
                else:
                    raise RuntimeError("Transfer failed with state %s",
                                       xfer_state)
            if len(running_reqs) == 0:
<<<<<<< HEAD
                done_req_ids.add(req_id)
                del transfers[req_id]
=======
                done_req_ids.append(req_id)
>>>>>>> 1b69d33d
            else:
                transfers[req_id] = running_reqs
        return done_req_ids

    def start_load_kv(self, metadata: NixlConnectorMetadata):
        """
        Start loading by triggering non-blocking nixl_xfer.
        We check for these trnxs to complete in each step().
        """
        for req_id, meta in metadata.requests.items():
            # NOTE: this is non-blocking
            logger.debug("start_load_kv for request " + req_id)
            self._read_blocks(
                local_block_ids=meta.block_ids,
                # TODO: support staging once we do heterogeneous TP
                staging_block_ids=meta.block_ids,
                # DISGUSTING HACKs
                #remote_block_ids=meta.remote_block_ids,
                #dst_engine_id=meta.remote_engine_id,
                remote_block_ids=meta.block_ids,
                dst_engine_id=self.remote_engine_id,
                request_id=req_id,
            )

    def _read_blocks(
        self,
        local_block_ids: list[int],
        staging_block_ids: list[int],
        remote_block_ids: list[int],
        dst_engine_id: str,
        request_id: str,
    ):
        # NOTE(rob): having the staging blocks be on the READER side is
        # not going to work well (since we will have to call rearrange tensors).
        # after we detect the txn is complete (which means we cannot make the
        # read trxn async easily). If we want to make "READ" happen cleanly,
        # then we will need to have the staging blocks on the remote side.

        # NOTE(rob): according to nvidia the staging blocks are used to
        # saturate IB with heterogeneous TP sizes. We should remove the staging
        # blocks until we are ready.

        # NOTE(rob): we could potentially do the rearranging during the load_kv!

        assert len(local_block_ids) == len(remote_block_ids)
        assert (staging_block_ids is None
                or len(staging_block_ids) == len(remote_block_ids))
        if len(local_block_ids) == 0:
            return

        # TODO: support TP multipliers.
        tp_multiplier = 1
        remote_block_descs_ids = self._get_block_descs_ids(
            dst_engine_id, "all", remote_block_ids)
        local_xfer_side_handle = self.src_xfer_side_handles[tp_multiplier]

        # Read the data from the remote.
        for i in range(tp_multiplier):
            local_block_descs_ids = self._get_block_descs_ids(
                dst_engine_id,
                "all",
                local_block_ids,
                i=None,  #TODO: Enable both tp_multiplier and staging_ranges.
                tp_multiplier=tp_multiplier,
                staging_ranges=None)
            assert len(local_block_descs_ids) == len(remote_block_descs_ids)
            remote_xfer_side_handle = self.dst_xfer_side_handles[
                dst_engine_id][i]

            # NOTE(rob): we use the request_id as the notify msg, so we
            # must use the same request_id in both the p and d workers.
            handle = self.nixl_wrapper.make_prepped_xfer(
                "READ",
                local_xfer_side_handle,
                local_block_descs_ids,
                remote_xfer_side_handle,
                remote_block_descs_ids,
                notif_msg=request_id,
            )

            # Call transfer to begin the async transfer
            # We will check this is done in the next forward pass.
            self.nixl_wrapper.transfer(handle)

            self._recving_transfers[request_id].append(handle)

    def _get_block_descs_ids(self,
                             engine_id,
                             layer_ids,
                             block_ids,
                             i=None,
                             tp_multiplier=1,
                             staging_ranges=None):

        if layer_ids == "all":
            layer_ids = list(range(self.num_layers))
        if block_ids == "all":
            block_ids = list(range(self.num_blocks))

        descs_ids = []

        if i is not None:
            raise NotImplementedError("Prefill and Decode instances must have "
                                      "the same TP size.")
        else:
            num_blocks = self.dst_num_blocks[engine_id]
            for layer_id in 2 * layer_ids:
                for block_id in block_ids:
                    descs_ids.append(layer_id * num_blocks + block_id)
        return descs_ids<|MERGE_RESOLUTION|>--- conflicted
+++ resolved
@@ -1,4 +1,5 @@
 # SPDX-License-Identifier: Apache-2.0
+import math
 import time
 import uuid
 from collections import defaultdict
@@ -70,6 +71,9 @@
         kv_transfer_params: KVTransferParams,
     ):
         assert request_id not in self.requests
+        assert kv_transfer_params.remote_block_ids is not None
+        assert kv_transfer_params.remote_engine_id is not None
+
         self.requests[request_id] = ReqMeta(
             local_block_ids=local_block_ids,
             remote_block_ids=kv_transfer_params.remote_block_ids,
@@ -116,7 +120,7 @@
     # Worker Side Methods
     ############################################################
 
-    def register_kv_caches(self, kv_caches: torch.Tensor):
+    def register_kv_caches(self, kv_caches: dict[str, torch.Tensor]):
         assert self.connector_worker is not None
         self.connector_worker.register_kv_caches(kv_caches)
 
@@ -156,20 +160,17 @@
         # Requests that need to start recv.
         # New requests are added by update_state_after_alloc in
         # the scheduler. Used to make metadata passed to Worker.
-        self._reqs_need_recv: dict[str, Request] = {}
+        self._reqs_need_recv: dict[str, tuple[Request, list[int]]] = {}
 
     def get_num_new_matched_tokens(self, request: "Request",
                                    num_computed_tokens: int) -> int:
         """For remote prefill, allocate for all tokens."""
-        
+
         # NOTE: this function is called in the WAITING loop.
         # So we should only have full blocks of computed tokens.
         assert num_computed_tokens % self.block_size == 0
 
         if request.do_remote_prefill:
-<<<<<<< HEAD
-            return len(request.prompt_token_ids) - num_computed_tokens
-=======
             # NOTE: subtract 1 since we compute the last token
             # here so that we can sample the first token.
             num_prompt_tokens = len(request.prompt_token_ids) - 1
@@ -178,7 +179,6 @@
             num_external_blocks = num_prompt_tokens // self.block_size
             rounded_num_prompt_tokens = num_external_blocks * self.block_size
             return max(rounded_num_prompt_tokens - num_computed_tokens, 0)
->>>>>>> 1b69d33d
         else:
             return 0
 
@@ -198,27 +198,13 @@
         meta = NixlConnectorMetadata()
 
         # Loop through scheduled reqs and convert to ReqMeta.
-<<<<<<< HEAD
-        for new_req in scheduler_output.scheduled_new_reqs:
-            req = self._reqs_need_recv.pop(new_req.req_id, None)
-            if req is not None:
-                meta.add_new_req(
-                    req_id=new_req.req_id,
-                    block_ids=new_req.block_ids,
-                    kv_transfer_params=req.kv_transfer_params,
-                )
-
-        # Invariant: only new requests should need load
-        # and we should get all new requests each step().
-        assert len(self._reqs_need_recv) == 0
-=======
         for req_id, (req, block_ids) in self._reqs_need_recv.items():
+            assert req.kv_transfer_params is not None
             meta.add_new_req(
                 request_id=req_id,
                 local_block_ids=block_ids,
                 kv_transfer_params=req.kv_transfer_params,
             )
->>>>>>> 1b69d33d
         return meta
 
 
@@ -232,8 +218,7 @@
         logger.info("Initializing NIXL wrapper")
 
         # Agent.
-        # self.nixl_wrapper = NixlWrapper(str(uuid.uuid4()), None)
-        self.nixl_wrapper = None
+        self.nixl_wrapper = NixlWrapper(str(uuid.uuid4()), None)
         # Map of engine_id -> list[agent_names] (1 per rank).
         self._remote_agents: dict[str, list[str]] = {}
 
@@ -243,7 +228,6 @@
 
         # KV Caches and nixl tracking data.
         self.num_layers: int = 0
-        self.num_heads: int = 0
         self.kv_caches: dict[str, torch.Tensor] = {}
 
         # Map of engine_id -> kv_caches_base_addr
@@ -274,16 +258,26 @@
         first_kv_cache = kv_caches[first_layer_name]
 
         # [2 (k and v), num_blocks, ...]
-        _, num_blocks, block_size, num_heads, head_dim = first_kv_cache.shape
+        # TODO(tms): num_blocks will be in a different spot for MLA.
+        num_blocks = first_kv_cache.shape[1]
         kv_elem_size = first_kv_cache[0].element_size()
-        self.block_len = block_size * num_heads * head_dim * kv_elem_size
+        # TODO(tms): self.block_len needs to be per-layer for sliding window,
+        # hybrid attn, etc
+        self.block_len = kv_elem_size * math.prod(first_kv_cache.shape[-3:])
+
         logger.debug("Per layer kv cache size: %s", first_kv_cache[0].shape)
         self.num_layers = len(kv_caches)
         self.num_blocks = num_blocks
-        self.num_heads = num_heads
         self.kv_caches = kv_caches
         kv_caches_base_addr = []
         caches_data = []
+
+        # Note(tms): I modified this from the original region setup code.
+        # K and V are now in different regions. Advantage is that we can
+        # elegantly support MLA and any cases where the K and V tensors
+        # are non-contiguous (it's not locally guaranteed that they will be)
+        # Disadvantage is that the encoded NixlAgentMetadata is now larger
+        # (roughly 8KB vs 5KB).
         for layer_name in kv_caches:
             for cache in kv_caches[layer_name]:
                 base_addr = cache.data_ptr()
@@ -359,9 +353,6 @@
         else:
             raise Exception("SET NIXL_ROLE to SENDER OR RECVER")
 
-        # Very, very hacky
-        self.remote_engine_id = metadata.engine_id
-
         # FOR DEBUG: try to send some shit
 
         if NIXL_ROLE == "RECVER":
@@ -375,8 +366,8 @@
                 remote_engine_id=remote_engine_id  #HACK
             )
 
-            connector_metadata.add_new_req(req_id="tms",
-                                           block_ids=list(
+            connector_metadata.add_new_req(request_id="tms",
+                                           local_block_ids=list(
                                                range(n_blocks_to_send)),
                                            kv_transfer_params=xfer_params)
             self.start_load_kv(connector_metadata)
@@ -451,7 +442,6 @@
         if tp_multiplier not in self.src_xfer_side_handles:
             # Create descs and xfer side handles.
             blocks_data = []
-<<<<<<< HEAD
             for base_addr in self.kv_caches_base_addr[self.engine_id]:
                 for block_id in range(self.num_blocks):
                     block_offset = block_id * self.block_len
@@ -461,24 +451,6 @@
                             (base_addr + block_offset + tp_multiplier_offset,
                              dst_block_len, self.rank))
             print(len(self.kv_caches_base_addr[self.engine_id]))
-=======
-            for layer_id in range(self.num_layers):
-                # Both K and V.
-                print(f"{len(self.kv_caches_base_addr[self.engine_id])=}")
-                print(
-                    f"{len(self.kv_caches_base_addr[self.engine_id][layer_id])=}"
-                )
-                print(f"{self.kv_caches_base_addr[self.engine_id][layer_id]=}")
-                for base_addr in self.kv_caches_base_addr[
-                        self.engine_id][layer_id]:
-                    for block_id in range(self.num_blocks):
-                        block_offset = block_id * self.block_len
-                        for i in range(tp_multiplier):
-                            tp_multiplier_offset = i * dst_block_len
-                            blocks_data.append((base_addr + block_offset +
-                                                tp_multiplier_offset,
-                                                dst_block_len, self.rank))
->>>>>>> 1b69d33d
             logger.debug("Created %s blocks for src engine %s and rank %s",
                          len(blocks_data), self.engine_id, self.rank)
 
@@ -490,7 +462,6 @@
         # create dst xfer side handles
         self.dst_num_blocks[engine_id] = num_blocks
         blocks_data = []
-<<<<<<< HEAD
         for base_addr in self.kv_caches_base_addr[engine_id]:
             for block_id in range(num_blocks):
                 block_offset = block_id * dst_block_len
@@ -498,29 +469,12 @@
                                     self.rank * tp_multiplier))
         logger.debug("Created %s blocks for dst engine %s and rank %s",
                      len(blocks_data), engine_id, self.rank)
-=======
-        for layer_id in range(self.num_layers):
-            for base_addr in self.kv_caches_base_addr[engine_id][layer_id]:
-                for block_id in range(num_blocks):
-                    block_offset = block_id * dst_block_len
-                    blocks_data.append(
-                        (base_addr + block_offset, dst_block_len,
-                         self.rank * tp_multiplier))
-        logger.debug("Created %s blocks for dst engine %s and rank %s",
-                     len(blocks_data), engine_id,
-                     self.rank * tp_multiplier + i)
->>>>>>> 1b69d33d
         # Register with NIXL.
         descs = self.nixl_wrapper.get_xfer_descs(blocks_data, "VRAM")
         self.dst_xfer_side_handles[engine_id][tp_idx] = (
             self.nixl_wrapper.prep_xfer_dlist(
-<<<<<<< HEAD
                 self._remote_agents[engine_id][self.rank * tp_multiplier +
                                                tp_idx], descs))
-=======
-                self._remote_agents[engine_id][self.rank * tp_multiplier + i],
-                descs))
->>>>>>> 1b69d33d
 
     def get_finished(self) -> tuple[set[str], set[str]]:
         """Get requests that are done sending or recving."""
@@ -541,12 +495,8 @@
         # See: vllm/worker/worker_base.py L476 in DynamoPR.
         for req_ids in self.nixl_wrapper.get_new_notifs().values():
             for req_id in req_ids:
-<<<<<<< HEAD
                 assert req_id not in notified_req_ids
-                notified_req_ids.add(req_id.decode('utf-8'))
-=======
-                notified_req_ids.append(req_id)
->>>>>>> 1b69d33d
+                notified_req_ids.append(req_id.decode('utf-8'))
         return notified_req_ids
 
     def _pop_done_transfers(self, transfers: dict[str, list[int]]) -> set[str]:
@@ -557,13 +507,8 @@
         Returns:
             set of req_ids that have all done xfers
         """
-<<<<<<< HEAD
         done_req_ids: set[str] = set()
         for req_id, handles in list(transfers.items()):
-=======
-        done_req_ids: list[str] = []
-        for req_id, handles in transfers.items():
->>>>>>> 1b69d33d
             running_reqs = []
             for handle in handles:
                 xfer_state = self.nixl_wrapper.check_xfer_state(handle)
@@ -577,12 +522,8 @@
                     raise RuntimeError("Transfer failed with state %s",
                                        xfer_state)
             if len(running_reqs) == 0:
-<<<<<<< HEAD
                 done_req_ids.add(req_id)
                 del transfers[req_id]
-=======
-                done_req_ids.append(req_id)
->>>>>>> 1b69d33d
             else:
                 transfers[req_id] = running_reqs
         return done_req_ids
@@ -595,22 +536,19 @@
         for req_id, meta in metadata.requests.items():
             # NOTE: this is non-blocking
             logger.debug("start_load_kv for request " + req_id)
+            print(meta.local_block_ids)
+            print(meta.remote_block_ids)
+            print(meta.remote_engine_id)
             self._read_blocks(
-                local_block_ids=meta.block_ids,
-                # TODO: support staging once we do heterogeneous TP
-                staging_block_ids=meta.block_ids,
-                # DISGUSTING HACKs
-                #remote_block_ids=meta.remote_block_ids,
-                #dst_engine_id=meta.remote_engine_id,
-                remote_block_ids=meta.block_ids,
-                dst_engine_id=self.remote_engine_id,
+                local_block_ids=meta.local_block_ids,
+                remote_block_ids=meta.remote_block_ids,
+                dst_engine_id=meta.remote_engine_id,
                 request_id=req_id,
             )
 
     def _read_blocks(
         self,
         local_block_ids: list[int],
-        staging_block_ids: list[int],
         remote_block_ids: list[int],
         dst_engine_id: str,
         request_id: str,
@@ -628,8 +566,6 @@
         # NOTE(rob): we could potentially do the rearranging during the load_kv!
 
         assert len(local_block_ids) == len(remote_block_ids)
-        assert (staging_block_ids is None
-                or len(staging_block_ids) == len(remote_block_ids))
         if len(local_block_ids) == 0:
             return
 

# SPDX-License-Identifier: Apache-2.0
import contextlib
import math
import threading
import time
import uuid
from collections import defaultdict
from typing import TYPE_CHECKING, Any, Iterator

import msgspec
import torch
import zmq
from typing_extensions import Optional

from vllm import envs
from vllm.config import VllmConfig
from vllm.distributed.kv_transfer.kv_connector.v1.base import (
    KVConnectorBase_V1, KVConnectorMetadata, KVConnectorRole)
from vllm.logger import init_logger
from vllm.sampling_params import KVTransferParams
from vllm.utils import round_down
from vllm.v1.core.sched.output import SchedulerOutput

if TYPE_CHECKING:
    from vllm.attention.backends.abstract import AttentionMetadata
    from vllm.forward_context import ForwardContext
    from vllm.v1.request import Request

GET_META_MSG = b"get_meta_msg"

logger = init_logger(__name__)

# Lazy import nixl_wrapper to avoid loading nixl_bindings if nixl is not used
try:
    from nixl._api import nixl_agent as NixlWrapper
    logger.info("NIXL is available")
except ImportError:
    logger.warning("NIXL is not available")
    NixlWrapper = None


class NixlAgentMetadata(
        msgspec.Struct,
        omit_defaults=True,  # type: ignore[call-arg]
        # required for @cached_property.
        dict=True):
    engine_id: str
    agent_metadata: bytes
    # Base addr for each layer for KVs
    # NOTE: we will need another list for TP>1
    kv_caches_base_addr: list[int]
    num_blocks: int


class ReqMeta:

    def __init__(
        self,
        local_block_ids: list[int],
        remote_block_ids: list[int],
        remote_engine_id: str,
    ):
        self.local_block_ids = local_block_ids
        self.remote_block_ids = remote_block_ids
        self.remote_engine_id = remote_engine_id


class NixlConnectorMetadata(KVConnectorMetadata):

    def __init__(self):
        self.requests: dict[str, ReqMeta] = {}

    def add_new_req(
        self,
        request_id: str,
        local_block_ids: list[int],
        kv_transfer_params: KVTransferParams,
    ):
        assert request_id not in self.requests
        assert kv_transfer_params.remote_engine_id is not None
        assert kv_transfer_params.remote_block_ids is not None

        self.requests[request_id] = ReqMeta(
            local_block_ids=local_block_ids,
            remote_block_ids=kv_transfer_params.remote_block_ids,
            remote_engine_id=kv_transfer_params.remote_engine_id)


class NixlConnector(KVConnectorBase_V1):

    def __init__(self, vllm_config: VllmConfig, role: KVConnectorRole):
        self.engine_id = vllm_config.kv_transfer_config.engine_id

        if role == KVConnectorRole.SCHEDULER:
            self.connector_scheduler : Optional[NixlConnectorScheduler] = \
                NixlConnectorScheduler(vllm_config, str(self.engine_id))
            self.connector_worker: Optional[NixlConnectorWorker] = None
        elif role == KVConnectorRole.WORKER:
            self.connector_scheduler = None
            self.connector_worker = NixlConnectorWorker(str(self.engine_id))

    ############################################################
    # Scheduler Side Methods
    ############################################################
    def get_num_new_matched_tokens(self, request: "Request",
                                   num_computed_tokens: int) -> int:
        assert self.connector_scheduler is not None
        return self.connector_scheduler.get_num_new_matched_tokens(
            request, num_computed_tokens)

    def update_state_after_alloc(self, request: "Request",
                                 block_ids: list[int],
                                 num_external_tokens: int):
        assert self.connector_scheduler is not None
        return self.connector_scheduler.update_state_after_alloc(
            request, block_ids, num_external_tokens)

    def build_connector_meta(
        self,
        scheduler_output: SchedulerOutput,
    ) -> KVConnectorMetadata:
        assert self.connector_scheduler is not None
        return self.connector_scheduler.build_connector_meta(scheduler_output)

    ############################################################
    # Worker Side Methods
    ############################################################
    def register_kv_caches(self, kv_caches: dict[str, torch.Tensor]):
        assert self.connector_worker is not None
        self.connector_worker.register_kv_caches(kv_caches)

    def get_finished(self) -> tuple[set[str], set[str]]:
        """Get the finished recving and sending requests."""
        assert self.connector_worker is not None
        return self.connector_worker.get_finished()

    def start_load_kv(self, forward_context: "ForwardContext",
                      **kwargs) -> None:
        assert self.connector_worker is not None
        assert isinstance(self._connector_metadata, NixlConnectorMetadata)
        self.connector_worker.start_load_kv(self._connector_metadata)

    def wait_for_layer_load(self, layer_name: str) -> None:
        """NixlConnector does not do layerwise saving."""
        return

    def save_kv_layer(self, layer_name: str, kv_layer: torch.Tensor,
                      attn_metadata: "AttentionMetadata", **kwargs) -> None:
        """NixlConnector does not save explicitly."""
        return

    def wait_for_save(self):
        """NixlConnector does not save explicitly."""
        return


class NixlConnectorScheduler:
    """Implementation of Scheduler side methods"""

    def __init__(self, vllm_config: VllmConfig, engine_id: str):
        self.vllm_config = vllm_config
        self.block_size = vllm_config.cache_config.block_size
        self.engine_id = engine_id
        logger.info("Initializing NIXL Scheduler %s", engine_id)

        # Requests that need to start recv.
        # New requests are added by update_state_after_alloc in
        # the scheduler. Used to make metadata passed to Worker.
        self._reqs_need_recv: dict[str, tuple[Request, list[int]]] = {}

    def get_num_new_matched_tokens(self, request: "Request",
                                   num_computed_tokens: int) -> int:
        """For remote prefill, allocate for all tokens."""

        # NOTE: this function is called in the WAITING loop.
        # So we should only have full blocks of computed tokens.
        assert num_computed_tokens % self.block_size == 0

        if request.do_remote_prefill:
            rounded_num_prompt_tokens = round_down(
                len(request.prompt_token_ids), self.block_size)
            return max(rounded_num_prompt_tokens - num_computed_tokens, 0)

        return 0

    def update_state_after_alloc(self, request: "Request",
                                 block_ids: list[int],
                                 num_external_tokens: int):
        if request.do_remote_prefill and num_external_tokens > 0:
            self._reqs_need_recv[request.request_id] = (request, block_ids)

    def build_connector_meta(
        self,
        scheduler_output: SchedulerOutput,
    ) -> KVConnectorMetadata:
        meta = NixlConnectorMetadata()

        # Loop through scheduled reqs and convert to ReqMeta.
        for req_id, (req, block_ids) in self._reqs_need_recv.items():
            assert req.kv_transfer_params is not None
            meta.add_new_req(
                request_id=req_id,
                local_block_ids=block_ids,
                kv_transfer_params=req.kv_transfer_params,
            )

        # Clear the list once workers start the transfers
        self._reqs_need_recv.clear()

        return meta


class NixlConnectorWorker:
    """Implementation of Worker side methods"""

    def __init__(self, engine_id: str):
        if NixlWrapper is None:
            logger.error("NIXL is not available")
            raise RuntimeError("NIXL is not available")
        logger.info("Initializing NIXL wrapper")
        logger.info("Initializing NIXL worker %s", engine_id)

        # Agent.
        self.nixl_wrapper = NixlWrapper(str(uuid.uuid4()), None)
        # Map of engine_id -> list[agent_names] (1 per rank).
        self._remote_agents: dict[str, list[str]] = {}

        # Metadata.
        self.engine_id = engine_id
        self.rank = 0

        # KV Caches and nixl tracking data.
        self.kv_caches: dict[str, torch.Tensor] = {}

        # Map of engine_id -> kv_caches_base_addr
        # For Local: base addr for *this* rank, each layer for K,V
        # For Remote: base addr for *each* rank, each layer for K,V
        # KV_CACHES_ADDR_TYPE = Union[list[tuple[int, int]],
        #                             list[list[tuple[int, int]]]]
        self.kv_caches_base_addr: dict[str, list[int]] = {}

        # Number of NIXL regions. Currently one region per cache
        # (so 1 per layer for MLA, otherwise 2 per layer)
        self.num_regions = 0

        # Map of tp_mult -> nixl_prepped_dlist_handle (int).
        self.src_xfer_side_handles: dict[int, int] = {}
        # Map of engine_id -> map[tp_mult -> nixl_prepped_dlist_handle (int)].
        self.dst_xfer_side_handles: defaultdict[str,
                                                dict[int,
                                                     int]] = defaultdict(dict)
        # Map of engine_id -> num_blocks.
        self.dst_num_blocks: dict[str, int] = {}
        self._registered_descs: list[Any] = []

        # In progress transfers.
        # [req_id -> list[handle]]
        self._recving_transfers: dict[str, list[Any]] = defaultdict(list[Any])

        # Background thread for establishing new connections.
        self._nixl_handshake_listener_t: Optional[threading.Thread] = None

    @staticmethod
    def _nixl_handshake_listener(metadata: NixlAgentMetadata,
                                 ready_event: threading.Event):
        """Background thread for getting new NIXL handshakes."""
        # NOTE(rob): this is a simple implementation. We will move
        # to a better approach like an ETCD server in the future.

        # NOTE(rob): to support heterogeneous TP, we will have to
        # move this into the scheduler rather than worker, since
        # each rank needs the metadata of all other ranks (whereas
        # in this setup, each rank only gets one other rank's meta.

        encoder = msgspec.msgpack.Encoder()
        encoded_data = encoder.encode(metadata)
        size_in_bytes = len(encoded_data)
        logger.debug("Size of encoded NixlAgentMetadata: %s bytes",
                     str(size_in_bytes))

        # Listen for new requests for metadata.
        host = envs.VLLM_NIXL_SIDE_CHANNEL_HOST
        port = envs.VLLM_NIXL_SIDE_CHANNEL_PORT
        with zmq_ctx(zmq.ROUTER, f"tcp://{host}:{port}") as sock:
            ready_event.set()
            while True:
                identity, _, msg = sock.recv_multipart()
                if msg != GET_META_MSG:
                    logger.warning(
                        "Connection listener got unexpected message %s", msg)
                    pass
                sock.send_multipart((identity, b"", encoded_data))

    def _nixl_handshake(self, host: str, port: int):
        """Do a NIXL handshake with a remote prefill instance."""

        start_time = time.perf_counter()
        with zmq_ctx(zmq.REQ, f"tcp://{host}:{port}") as sock:
            # Send query for the request.
            sock.send(GET_META_MSG)
            metadata_bytes = sock.recv()
            decoder = msgspec.msgpack.Decoder(NixlAgentMetadata)
            metadata = decoder.decode(metadata_bytes)
            got_metadata_time = time.perf_counter()

            # Register Remote agent.
            self.add_remote_agent(metadata)
            setup_agent_time = time.perf_counter()

            logger.debug("NIXL handshake: get metadata took: %s",
                         got_metadata_time - start_time)
            logger.debug("NIXL handshake: add agent took: %s",
                         setup_agent_time - got_metadata_time)

    def register_kv_caches(self, kv_caches: dict[str, torch.Tensor]):
        """Register the KV Cache data in nixl."""

        first_layer_name = next(iter(kv_caches))
        first_kv_cache = kv_caches[first_layer_name]

        # [2 (k and v), num_blocks, ...]
        # TODO(tms): num_blocks will be in a different spot for MLA.
        num_blocks = first_kv_cache.shape[1]
        kv_elem_size = first_kv_cache[0].element_size()
        # TODO(tms): self.block_len needs to be per-layer for sliding window,
        # hybrid attn, etc
        self.block_len = kv_elem_size * math.prod(first_kv_cache.shape[-3:])

        logger.debug("Per layer kv cache size: %s", first_kv_cache[0].shape)
        self.num_blocks = num_blocks
        self.dst_num_blocks[self.engine_id] = num_blocks
        self.kv_caches = kv_caches
        kv_caches_base_addr = []
        caches_data = []

        # Note(tms): I modified this from the original region setup code.
        # K and V are now in different regions. Advantage is that we can
        # elegantly support MLA and any cases where the K and V tensors
        # are non-contiguous (it's not locally guaranteed that they will be)
        # Disadvantage is that the encoded NixlAgentMetadata is now larger
        # (roughly 8KB vs 5KB).
        for layer_name in kv_caches:
            for cache in kv_caches[layer_name]:
                base_addr = cache.data_ptr()
                region_len = num_blocks * self.block_len
                caches_data.append((base_addr, region_len, self.rank, ""))
                kv_caches_base_addr.append(base_addr)
        self.kv_caches_base_addr[self.engine_id] = kv_caches_base_addr
        self.num_regions = len(caches_data)

        descs = self.nixl_wrapper.get_reg_descs(caches_data, "VRAM")
        logger.debug("Registering descs: %s", caches_data)
        self.nixl_wrapper.register_memory(descs)
        logger.debug("Done registering descs")

        self._registered_descs.append(descs)

<<<<<<< HEAD
        # After KV Caches registered, listen for new connections.
        metadata = NixlAgentMetadata(
            engine_id=self.engine_id,
            agent_metadata=self.nixl_wrapper.get_agent_metadata(),
            kv_caches_base_addr=self.kv_caches_base_addr[self.engine_id],
            num_blocks=self.num_blocks,
        )
        ready_event = threading.Event()
        self._nixl_handshake_listener_t = threading.Thread(
            target=self._nixl_handshake_listener,
            args=(metadata, ready_event),
            daemon=True,
            name="nixl_handshake_listener")
        import os
        if os.getenv("SKIP", None) != "1":
            self._nixl_handshake_listener_t.start()
            ready_event.wait()
=======
        # THIS IS FOR DEV
        _ctx = zmq.Context()  # type: ignore
        _side_channel = _ctx.socket(zmq.PAIR)  # type: ignore
        NIXL_ROLE = os.getenv("NIXL_ROLE")

        # FOR DEV, SENDER puts data in its KV caches so the RECVER can check it
        if os.environ.get("VLLM_DEBUG_INITIAL_NIXL_PD_XFER") is not None:
            n_blocks_to_send = min(4096, kv_caches[first_layer_name].shape[1])
            debug_xfer_gb = 2.0 * n_blocks_to_send * self.block_len / 1e9
            logger.debug(
                "Starting initial NIXL PD XFER: Total %s GB, Block len %s KB",
                debug_xfer_gb, self.block_len / 1024)
            if NIXL_ROLE == "SENDER":
                for b in range(n_blocks_to_send):
                    kv_caches[first_layer_name][0, b, 0, 0, 0] = b + 100.0
                    kv_caches[first_layer_name][1, b, 0, 0, 0] = b + 200.0

            for b in range(5):
                logger.debug("%s KV_CACHE coord %s val %f", NIXL_ROLE,
                             (0, b, 0, 0, 0),
                             kv_caches[first_layer_name][0, b, 0, 0, 0])
                logger.debug("%s KV_CACHE coord %s val %f", NIXL_ROLE,
                             (1, b, 0, 0, 0),
                             kv_caches[first_layer_name][1, b, 0, 0, 0])
            remote_engine_id = None  # HACK for debug send

        if NIXL_ROLE == "SENDER":
            _side_channel.connect("tcp://localhost:5577")
            _side_channel.setsockopt(zmq.LINGER, 0)  # type: ignore
            metadata = NixlAgentMetadata(
                engine_id=self.engine_id,
                agent_metadata=self.nixl_wrapper.get_agent_metadata(),
                kv_caches_base_addr=self.kv_caches_base_addr[self.engine_id],
                num_blocks=self.num_blocks,
            )
            encoded_data = msgspec.msgpack.encode(metadata)
            size_in_bytes = len(encoded_data)
            logger.debug("Size of encoded NixlAgentMetadata: %s bytes",
                         str(size_in_bytes))
            _side_channel.send(encoded_data)

            logger.debug("WAITING ON RECV")
            ack = _side_channel.recv()
            logger.debug("GOT ACK %s", ack)

        elif NIXL_ROLE == "RECVER":
            _side_channel.bind("tcp://localhost:5577")
            _side_channel.setsockopt(zmq.LINGER, 0)  # type: ignore
            decoder = msgspec.msgpack.Decoder(NixlAgentMetadata)
            metadata_bytes = _side_channel.recv()
            metadata = decoder.decode(metadata_bytes)

            remote_engine_id = metadata.engine_id  #HACK

            self.add_remote_agent(metadata)
            logger.debug("SENDING ACK")
            _side_channel.send(b"ack")

        else:
            raise Exception("SET NIXL_ROLE to SENDER OR RECVER")

        # FOR DEV, SENDER puts data in its KV caches so the RECVER can check it

        if os.environ.get("VLLM_DEBUG_INITIAL_NIXL_PD_XFER") is not None:
            initial_xfer_req_id = "initial_xfer_req_id"

            if NIXL_ROLE == "RECVER":
                logger.debug("SENDING BLOCKS")
                connector_metadata = NixlConnectorMetadata()
                assert remote_engine_id is not None
                xfer_params = KVTransferParams(
                    do_remote_decode=True,
                    do_remote_prefill=False,
                    remote_block_ids=list(range(n_blocks_to_send)),
                    remote_engine_id=remote_engine_id  #HACK
                )

                connector_metadata.add_new_req(request_id=initial_xfer_req_id,
                                               local_block_ids=list(
                                                   range(n_blocks_to_send)),
                                               kv_transfer_params=xfer_params)
                self.start_load_kv(connector_metadata)

                # Wait for Receive to complete
                logger.debug("START RECEIVE XFER")
                done = False
                start_time = time.time()
                while (not done):
                    finished = self.get_finished()
                    done = initial_xfer_req_id in finished[1]
                    time.sleep(1e-5)
                end_time = time.time()
                execution_time = end_time - start_time
                logger.debug(
                    "Transfer Received. Duration: %f ms Bandwidth %f GB/s",
                    1e3 * execution_time, debug_xfer_gb / execution_time)

            if NIXL_ROLE == "SENDER":
                # Wait for Send to complete
                logger.debug("START SEND XFER")
                done = False
                start_time = time.time()
                while (not done):
                    finished = self.get_finished()
                    done = initial_xfer_req_id in finished[0]
                    time.sleep(1e-5)
                end_time = time.time()
                execution_time = end_time - start_time
                logger.debug(
                    "Transfer Sent. Duration: %f ms Bandwidth %f GB/s",
                    1e3 * execution_time, debug_xfer_gb / execution_time)

                # Put some different stuff in there
                if NIXL_ROLE == "SENDER":
                    for b in range(n_blocks_to_send):
                        kv_caches[first_layer_name][0, b, 0, 0, 0] = b + 300.0
                        kv_caches[first_layer_name][1, b, 0, 0, 0] = b + 400.0

            for b in range(5):
                logger.debug("%s KV_CACHE coord %s val %f", NIXL_ROLE,
                             (0, b, 0, 0, 0),
                             kv_caches[first_layer_name][0, b, 0, 0, 0])
                logger.debug("%s KV_CACHE coord %s val %f", NIXL_ROLE,
                             (1, b, 0, 0, 0),
                             kv_caches[first_layer_name][1, b, 0, 0, 0])
>>>>>>> 82c86790

    def add_remote_agent(self, nixl_agent_meta: NixlAgentMetadata, tp_idx=0):
        engine_id = nixl_agent_meta.engine_id
        if engine_id in self._remote_agents:
            return

        num_blocks = nixl_agent_meta.num_blocks
        logger.debug("Adding remote agent %s %s", engine_id, str(num_blocks))

        agent_names = [
            self.nixl_wrapper.add_remote_agent(nixl_agent_meta.agent_metadata)
        ]

        self._remote_agents[engine_id] = agent_names
        self.kv_caches_base_addr[
            engine_id] = nixl_agent_meta.kv_caches_base_addr

        # NOTE: once we support heterogeneous TP, we will need maintain the
        # src for each TP multiplier.
        # NOTE(rob): Dynamo only supports D TP size > P TP size.
        # https://github.com/vllm-project/vllm/pull/16124/files#diff-876efa5533f5dcff3fba850e8684a47d53c112e287988957c115b11691374f4bR331 # noqa: E501
        # Create descs and xfer side handles.
        tp_multiplier = 1
        dst_block_len = self.block_len // tp_multiplier
        if tp_multiplier not in self.src_xfer_side_handles:
            # Create descs and xfer side handles.
            blocks_data = []
            for base_addr in self.kv_caches_base_addr[self.engine_id]:
                for block_id in range(self.num_blocks):
                    block_offset = block_id * self.block_len
                    for i in range(tp_multiplier):
                        tp_multiplier_offset = tp_idx * dst_block_len
                        blocks_data.append(
                            (base_addr + block_offset + tp_multiplier_offset,
                             dst_block_len, self.rank))
            logger.debug("Created %s blocks for src engine %s and rank %s",
                         len(blocks_data), self.engine_id, self.rank)

            # Register with NIXL.
            descs = self.nixl_wrapper.get_xfer_descs(blocks_data, "VRAM")
            self.src_xfer_side_handles[tp_multiplier] = (
                self.nixl_wrapper.prep_xfer_dlist("", descs))

        # create dst xfer side handles
        self.dst_num_blocks[engine_id] = num_blocks
        blocks_data = []
        for base_addr in self.kv_caches_base_addr[engine_id]:
            for block_id in range(num_blocks):
                block_offset = block_id * dst_block_len
                blocks_data.append((base_addr + block_offset, dst_block_len,
                                    self.rank * tp_multiplier))
        logger.debug("Created %s blocks for dst engine %s and rank %s",
                     len(blocks_data), engine_id, self.rank)
        # Register with NIXL.
        descs = self.nixl_wrapper.get_xfer_descs(blocks_data, "VRAM")
        self.dst_xfer_side_handles[engine_id][tp_idx] = (
            self.nixl_wrapper.prep_xfer_dlist(
                self._remote_agents[engine_id][self.rank * tp_multiplier +
                                               tp_idx], descs))

    def get_finished(self) -> tuple[set[str], set[str]]:
        """Get requests that are done sending or recving."""
        done_sending = self._get_new_notifs()
        done_recving = self._pop_done_transfers(self._recving_transfers)
        if len(done_sending) > 0 or len(done_recving) > 0:
            logger.debug(
                "get_finished: %s requests done sending "
                "and %s requests done recving", len(done_sending),
                len(done_recving))
        return done_sending, done_recving

    def _get_new_notifs(self) -> set[str]:
        """Get req_ids which got a remote xfer message."""

        notified_req_ids: set[str] = set()
        # TODO: handle the TP case (N notifies for TP=N).
        # See: vllm/worker/worker_base.py L476 in DynamoPR.
        for req_ids in self.nixl_wrapper.get_new_notifs().values():
            for req_id in req_ids:
                assert req_id not in notified_req_ids
                notified_req_ids.add(req_id.decode("utf-8"))
        return notified_req_ids

    def _pop_done_transfers(self, transfers: dict[str, list[int]]) -> set[str]:
        """
        Pop completed xfers by checking for DONE state.
        Args:
            transfers: dict of req_id -> list[running_xfer]
        Returns:
            set of req_ids that have all done xfers
        """
        done_req_ids: set[str] = set()
        for req_id, handles in list(transfers.items()):
            running_reqs = []
            for handle in handles:
                xfer_state = self.nixl_wrapper.check_xfer_state(handle)
                if xfer_state == "DONE":
                    # TODO ptarasiewicz: why abort is throwing errors?
                    # self.nixl_wrapper.release_xfer_handle(handle)
                    continue
                if xfer_state == "PROC":
                    running_reqs.append(handle)
                else:
                    raise RuntimeError("Transfer failed with state %s",
                                       xfer_state)
            if len(running_reqs) == 0:
                done_req_ids.add(req_id)
                del transfers[req_id]
            else:
                transfers[req_id] = running_reqs
        return done_req_ids

    def start_load_kv(self, metadata: NixlConnectorMetadata):
        """
        Start loading by triggering non-blocking nixl_xfer.
        We check for these trnxs to complete in each step().
        """
        for req_id, meta in metadata.requests.items():
            # NOTE: this is non-blocking
            logger.debug(
                "start_load_kv for request %s from remote engine %s. "
                "Num local_block_ids: %s. Num remote_block_ids: %s. ", req_id,
                meta.remote_engine_id, len(meta.local_block_ids),
                len(meta.remote_block_ids))
            self._read_blocks(
                local_block_ids=meta.local_block_ids,
                remote_block_ids=meta.remote_block_ids,
                dst_engine_id=meta.remote_engine_id,
                request_id=req_id,
            )

    def _read_blocks(
        self,
        local_block_ids: list[int],
        remote_block_ids: list[int],
        dst_engine_id: str,
        request_id: str,
    ):
        # NOTE(rob): this takes ~2s. We need to get this off the hotpath.
        if dst_engine_id not in self._remote_agents:
            self._nixl_handshake(envs.VLLM_NIXL_SIDE_CHANNEL_HOST,
                                 envs.VLLM_NIXL_SIDE_CHANNEL_PORT)

        # NOTE(rob): having the staging blocks be on the READER side is
        # not going to work well (since we will have to call rearrange tensors).
        # after we detect the txn is complete (which means we cannot make the
        # read trxn async easily). If we want to make "READ" happen cleanly,
        # then we will need to have the staging blocks on the remote side.

        # NOTE(rob): according to nvidia the staging blocks are used to
        # saturate IB with heterogeneous TP sizes. We should remove the staging
        # blocks until we are ready.

        # NOTE(rob): we could potentially do the rearranging during the load_kv!

        # Note(tms): The remote_block_ids only contain full computed blocks,
        # while the local_block_ids are all blocks allocated for this request,
        # so truncate the local_block_ids to account for this.
        del local_block_ids[len(remote_block_ids):]
        assert len(local_block_ids) == len(remote_block_ids)

        # NOTE(rob): this can cause the remote blocks to not be freed?
        if len(local_block_ids) == 0:
            return

        # TODO: support TP multipliers.
        tp_multiplier = 1
        remote_block_descs_ids = self._get_block_descs_ids(
            dst_engine_id, "all", remote_block_ids)
        local_xfer_side_handle = self.src_xfer_side_handles[tp_multiplier]

        # Read the data from the remote.
        for i in range(tp_multiplier):
            local_block_descs_ids = self._get_block_descs_ids(
                self.engine_id,
                "all",
                local_block_ids,
                i=None,  #TODO: Enable both tp_multiplier and staging_ranges.
                tp_multiplier=tp_multiplier,
                staging_ranges=None)
            assert len(local_block_descs_ids) == len(remote_block_descs_ids)
            remote_xfer_side_handle = self.dst_xfer_side_handles[
                dst_engine_id][i]

            # NOTE(rob): we use the request_id as the notify msg, so we
            # must use the same request_id in both the p and d workers.
            handle = self.nixl_wrapper.make_prepped_xfer(
                "READ",
                local_xfer_side_handle,
                local_block_descs_ids,
                remote_xfer_side_handle,
                remote_block_descs_ids,
                notif_msg=request_id.encode("utf-8"),
            )

            # Call transfer to begin the async transfer
            # We will check this is done in the next forward pass.
            self.nixl_wrapper.transfer(handle)
            self._recving_transfers[request_id].append(handle)

    def _get_block_descs_ids(self,
                             engine_id,
                             region_ids,
                             block_ids,
                             i=None,
                             tp_multiplier=1,
                             staging_ranges=None):

        if region_ids == "all":
            region_ids = range(self.num_regions)
        if block_ids == "all":
            block_ids = range(self.num_blocks)

        descs_ids = []

        if i is not None:
            raise NotImplementedError("Prefill and Decode instances must have "
                                      "the same TP size.")
<<<<<<< HEAD
        else:
            num_blocks = self.dst_num_blocks[engine_id]
            for reg_id in region_ids:
                for block_id in block_ids:
                    descs_ids.append(reg_id * num_blocks + block_id)
        return descs_ids


@contextlib.contextmanager
def zmq_ctx(socket_type: Any, addr: str) -> Iterator[zmq.Socket]:
    """Context manager for a ZMQ socket"""

    ctx: Optional[zmq.Context] = None
    try:
        ctx = zmq.Context()

        if socket_type == zmq.ROUTER:
            socket = ctx.socket(zmq.ROUTER)
            socket.bind(addr)
        elif socket_type == zmq.REQ:
            socket = ctx.socket(zmq.REQ)
            socket.connect(addr)
        else:
            raise ValueError(f"Unexpected socket type: {socket_type}")

        yield socket
    finally:
        ctx.destroy(linger=0)
=======

        num_blocks = self.dst_num_blocks[engine_id]
        for reg_id in region_ids:
            for block_id in block_ids:
                descs_ids.append(reg_id * num_blocks + block_id)
        return descs_ids
>>>>>>> 82c86790
<|MERGE_RESOLUTION|>--- conflicted
+++ resolved
@@ -355,7 +355,6 @@
 
         self._registered_descs.append(descs)
 
-<<<<<<< HEAD
         # After KV Caches registered, listen for new connections.
         metadata = NixlAgentMetadata(
             engine_id=self.engine_id,
@@ -373,133 +372,6 @@
         if os.getenv("SKIP", None) != "1":
             self._nixl_handshake_listener_t.start()
             ready_event.wait()
-=======
-        # THIS IS FOR DEV
-        _ctx = zmq.Context()  # type: ignore
-        _side_channel = _ctx.socket(zmq.PAIR)  # type: ignore
-        NIXL_ROLE = os.getenv("NIXL_ROLE")
-
-        # FOR DEV, SENDER puts data in its KV caches so the RECVER can check it
-        if os.environ.get("VLLM_DEBUG_INITIAL_NIXL_PD_XFER") is not None:
-            n_blocks_to_send = min(4096, kv_caches[first_layer_name].shape[1])
-            debug_xfer_gb = 2.0 * n_blocks_to_send * self.block_len / 1e9
-            logger.debug(
-                "Starting initial NIXL PD XFER: Total %s GB, Block len %s KB",
-                debug_xfer_gb, self.block_len / 1024)
-            if NIXL_ROLE == "SENDER":
-                for b in range(n_blocks_to_send):
-                    kv_caches[first_layer_name][0, b, 0, 0, 0] = b + 100.0
-                    kv_caches[first_layer_name][1, b, 0, 0, 0] = b + 200.0
-
-            for b in range(5):
-                logger.debug("%s KV_CACHE coord %s val %f", NIXL_ROLE,
-                             (0, b, 0, 0, 0),
-                             kv_caches[first_layer_name][0, b, 0, 0, 0])
-                logger.debug("%s KV_CACHE coord %s val %f", NIXL_ROLE,
-                             (1, b, 0, 0, 0),
-                             kv_caches[first_layer_name][1, b, 0, 0, 0])
-            remote_engine_id = None  # HACK for debug send
-
-        if NIXL_ROLE == "SENDER":
-            _side_channel.connect("tcp://localhost:5577")
-            _side_channel.setsockopt(zmq.LINGER, 0)  # type: ignore
-            metadata = NixlAgentMetadata(
-                engine_id=self.engine_id,
-                agent_metadata=self.nixl_wrapper.get_agent_metadata(),
-                kv_caches_base_addr=self.kv_caches_base_addr[self.engine_id],
-                num_blocks=self.num_blocks,
-            )
-            encoded_data = msgspec.msgpack.encode(metadata)
-            size_in_bytes = len(encoded_data)
-            logger.debug("Size of encoded NixlAgentMetadata: %s bytes",
-                         str(size_in_bytes))
-            _side_channel.send(encoded_data)
-
-            logger.debug("WAITING ON RECV")
-            ack = _side_channel.recv()
-            logger.debug("GOT ACK %s", ack)
-
-        elif NIXL_ROLE == "RECVER":
-            _side_channel.bind("tcp://localhost:5577")
-            _side_channel.setsockopt(zmq.LINGER, 0)  # type: ignore
-            decoder = msgspec.msgpack.Decoder(NixlAgentMetadata)
-            metadata_bytes = _side_channel.recv()
-            metadata = decoder.decode(metadata_bytes)
-
-            remote_engine_id = metadata.engine_id  #HACK
-
-            self.add_remote_agent(metadata)
-            logger.debug("SENDING ACK")
-            _side_channel.send(b"ack")
-
-        else:
-            raise Exception("SET NIXL_ROLE to SENDER OR RECVER")
-
-        # FOR DEV, SENDER puts data in its KV caches so the RECVER can check it
-
-        if os.environ.get("VLLM_DEBUG_INITIAL_NIXL_PD_XFER") is not None:
-            initial_xfer_req_id = "initial_xfer_req_id"
-
-            if NIXL_ROLE == "RECVER":
-                logger.debug("SENDING BLOCKS")
-                connector_metadata = NixlConnectorMetadata()
-                assert remote_engine_id is not None
-                xfer_params = KVTransferParams(
-                    do_remote_decode=True,
-                    do_remote_prefill=False,
-                    remote_block_ids=list(range(n_blocks_to_send)),
-                    remote_engine_id=remote_engine_id  #HACK
-                )
-
-                connector_metadata.add_new_req(request_id=initial_xfer_req_id,
-                                               local_block_ids=list(
-                                                   range(n_blocks_to_send)),
-                                               kv_transfer_params=xfer_params)
-                self.start_load_kv(connector_metadata)
-
-                # Wait for Receive to complete
-                logger.debug("START RECEIVE XFER")
-                done = False
-                start_time = time.time()
-                while (not done):
-                    finished = self.get_finished()
-                    done = initial_xfer_req_id in finished[1]
-                    time.sleep(1e-5)
-                end_time = time.time()
-                execution_time = end_time - start_time
-                logger.debug(
-                    "Transfer Received. Duration: %f ms Bandwidth %f GB/s",
-                    1e3 * execution_time, debug_xfer_gb / execution_time)
-
-            if NIXL_ROLE == "SENDER":
-                # Wait for Send to complete
-                logger.debug("START SEND XFER")
-                done = False
-                start_time = time.time()
-                while (not done):
-                    finished = self.get_finished()
-                    done = initial_xfer_req_id in finished[0]
-                    time.sleep(1e-5)
-                end_time = time.time()
-                execution_time = end_time - start_time
-                logger.debug(
-                    "Transfer Sent. Duration: %f ms Bandwidth %f GB/s",
-                    1e3 * execution_time, debug_xfer_gb / execution_time)
-
-                # Put some different stuff in there
-                if NIXL_ROLE == "SENDER":
-                    for b in range(n_blocks_to_send):
-                        kv_caches[first_layer_name][0, b, 0, 0, 0] = b + 300.0
-                        kv_caches[first_layer_name][1, b, 0, 0, 0] = b + 400.0
-
-            for b in range(5):
-                logger.debug("%s KV_CACHE coord %s val %f", NIXL_ROLE,
-                             (0, b, 0, 0, 0),
-                             kv_caches[first_layer_name][0, b, 0, 0, 0])
-                logger.debug("%s KV_CACHE coord %s val %f", NIXL_ROLE,
-                             (1, b, 0, 0, 0),
-                             kv_caches[first_layer_name][1, b, 0, 0, 0])
->>>>>>> 82c86790
 
     def add_remote_agent(self, nixl_agent_meta: NixlAgentMetadata, tp_idx=0):
         engine_id = nixl_agent_meta.engine_id
@@ -718,12 +590,11 @@
         if i is not None:
             raise NotImplementedError("Prefill and Decode instances must have "
                                       "the same TP size.")
-<<<<<<< HEAD
-        else:
-            num_blocks = self.dst_num_blocks[engine_id]
-            for reg_id in region_ids:
-                for block_id in block_ids:
-                    descs_ids.append(reg_id * num_blocks + block_id)
+
+        num_blocks = self.dst_num_blocks[engine_id]
+        for reg_id in region_ids:
+            for block_id in block_ids:
+                descs_ids.append(reg_id * num_blocks + block_id)
         return descs_ids
 
 
@@ -746,12 +617,4 @@
 
         yield socket
     finally:
-        ctx.destroy(linger=0)
-=======
-
-        num_blocks = self.dst_num_blocks[engine_id]
-        for reg_id in region_ids:
-            for block_id in block_ids:
-                descs_ids.append(reg_id * num_blocks + block_id)
-        return descs_ids
->>>>>>> 82c86790
+        ctx.destroy(linger=0)
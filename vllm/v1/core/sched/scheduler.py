--- conflicted
+++ resolved
@@ -711,7 +711,6 @@
         prompt_logprobs_dict = model_runner_output.prompt_logprobs_dict
         num_scheduled_tokens = scheduler_output.num_scheduled_tokens
 
-        stopped_set: set[str] = set()
         new_running: list[Request] = []
         outputs: list[EngineCoreOutput] = []
         spec_decoding_stats: Optional[SpecDecodingStats] = None
@@ -807,8 +806,6 @@
             prompt_logprobs_tensors = prompt_logprobs_dict.get(req_id)
             if new_token_ids:
                 # Stop request after the first token if doing a remote_decode.
-                # TODO(rob): check if it is okay to send a finished request to
-                # AsyncLLM w/o adding it to eco.finished_requests
                 # NOTE(rob): req is not freed (or preempted) in the EngineCore
                 # until the xfer is done to ensure we do not free the KV blocks.
                 kv_transfer_params = None
@@ -851,8 +848,6 @@
 
             if not stopped:
                 new_running.append(request)
-            else:
-                stopped_set.add(request.request_id)
 
         # P/D: update recv and send status from last step.
         for req_id in (model_runner_output.finished_recving or []):
@@ -866,13 +861,9 @@
         # be reused. Note: we cannot add stopped requests to this
         # since they are already freed above!
         for req_data in scheduler_output.scheduled_cached_reqs:
-<<<<<<< HEAD
-            if req_data.req_id not in stopped_set:
-=======
             # NOTE(rob): since we free stopped reqs above, adding stopped reqs
             # to _cached_reqs_data will cause a memory leak.
             if req_data.req_id not in self.finished_req_ids:
->>>>>>> a9284245
                 self._cached_reqs_data[req_data.req_id].append(req_data)
 
         self.running = new_running

# SPDX-License-Identifier: Apache-2.0

from __future__ import annotations

import time
from collections import deque
from collections.abc import Iterable
from typing import Optional, Union

from vllm.config import VllmConfig
from vllm.distributed.kv_transfer.kv_connector.factory import (
    KVConnectorFactory)
from vllm.distributed.kv_transfer.kv_connector.v1 import KVConnectorRole
from vllm.logger import init_logger
from vllm.multimodal import MULTIMODAL_REGISTRY, MultiModalRegistry
from vllm.sampling_params import KVTransferParams
from vllm.v1.core.encoder_cache_manager import (EncoderCacheManager,
                                                compute_encoder_budget)
from vllm.v1.core.kv_cache_manager import KVCacheManager
from vllm.v1.core.sched.interface import SchedulerInterface
from vllm.v1.core.sched.output import (CachedRequestData, NewRequestData,
                                       SchedulerOutput)
from vllm.v1.core.sched.utils import check_stop
from vllm.v1.engine import (EngineCoreEventType, EngineCoreOutput,
                            EngineCoreOutputs)
from vllm.v1.kv_cache_interface import KVCacheConfig
from vllm.v1.metrics.stats import SchedulerStats
from vllm.v1.outputs import ModelRunnerOutput
from vllm.v1.request import Request, RequestStatus
from vllm.v1.spec_decode.metrics import SpecDecodingStats
from vllm.v1.structured_output import StructuredOutputManager

logger = init_logger(__name__)


class Scheduler(SchedulerInterface):

    def __init__(
        self,
        vllm_config: VllmConfig,
        kv_cache_config: KVCacheConfig,
        structured_output_manager: StructuredOutputManager,
        mm_registry: MultiModalRegistry = MULTIMODAL_REGISTRY,
        include_finished_set: bool = False,
        log_stats: bool = False,
    ) -> None:
        self.vllm_config = vllm_config
        self.scheduler_config = vllm_config.scheduler_config
        self.cache_config = vllm_config.cache_config
        self.lora_config = vllm_config.lora_config
        self.kv_cache_config = kv_cache_config
        self.log_stats = log_stats
        self.structured_output_manager = structured_output_manager

        # include_finished_set controls whether a separate set of finished
        # request ids should be included in the EngineCoreOutputs returned
        # by update_from_outputs(). This is currently used in the multi-engine
        # case to track request lifetimes efficiently.
        self.include_finished_set = include_finished_set

        # Scheduling constraints.
        self.max_num_running_reqs = self.scheduler_config.max_num_seqs
        self.max_num_scheduled_tokens = \
            self.scheduler_config.max_num_batched_tokens
        self.max_model_len = self.scheduler_config.max_model_len

        # Create KVConnector for the Scheduler. Note that each Worker
        # will have a corresponding KVConnector with Role=WORKER.
        # KV Connector pushes/pull of remote KVs for P/D and offloading.
        self.connector = None
        if self.vllm_config.kv_transfer_config is not None:
            self.connector = KVConnectorFactory.create_connector_v1(
                config=self.vllm_config, role=KVConnectorRole.SCHEDULER)

        num_gpu_blocks = self.cache_config.num_gpu_blocks
        assert num_gpu_blocks is not None and num_gpu_blocks > 0

        # Create the KV cache manager.
        self.kv_cache_manager = KVCacheManager(
            kv_cache_config=kv_cache_config,
            max_model_len=self.max_model_len,
            enable_caching=self.cache_config.enable_prefix_caching,
            caching_hash_algo=self.cache_config.prefix_caching_hash_algo,
            log_stats=self.log_stats)
        self.block_size = self.cache_config.block_size

        # req_id -> Request
        self.requests: dict[str, Request] = {}
        # Priority queues for requests.
        self.waiting: deque[Request] = deque()
        self.running: list[Request] = []
        # The requests that have been scheduled and are being executed
        # by the executor.
        self.scheduled_req_ids: set[str] = set()

        # The request IDs that are finished in between the previous and the
        # current steps. This is used to notify the workers about the finished
        # requests so that they can free the cached states for those requests.
        # This is flushed at the end of each scheduling step.
        self.finished_req_ids: set[str] = set()

        # Requests in states for tracking KV transfers for P/D disagg
        self.waiting_to_send_KV_req_ids: set[str] = set()
        self.sending_KV_req_ids: set[str] = set()
        self.receiving_KV_req_ids: set[str] = set()

        # OPTIMIZATION: Cache the CachedRequestData objects to avoid creating
        # them at each scheduling step.
        # Request id -> CachedRequestData
        self._cached_reqs_data: dict[str, CachedRequestData] = {}

        # Encoder-related.
        # Calculate encoder cache size if applicable
        # NOTE: For now we use the same budget for both compute and space.
        # This can be changed when we make encoder cache for embedding caching
        # across requests.
        encoder_compute_budget, encoder_cache_size = compute_encoder_budget(
            model_config=vllm_config.model_config,
            scheduler_config=vllm_config.scheduler_config,
            mm_registry=mm_registry,
        )

        # NOTE(woosuk): Here, "encoder" includes the vision encoder (and
        # projector if needed). Currently, we assume that the encoder also
        # has the Transformer architecture (e.g., ViT).
        self.max_num_encoder_input_tokens = encoder_compute_budget
        # NOTE: For the models without encoder (e.g., text-only models),
        # the encoder cache will not be initialized because cache size is 0
        # for these models.
        self.encoder_cache_manager = EncoderCacheManager(
            cache_size=encoder_cache_size)

        self.num_lookahead_tokens = 0
        speculative_config = vllm_config.speculative_config
        if speculative_config and speculative_config.method == "eagle":
            self.num_lookahead_tokens = \
                speculative_config.num_speculative_tokens

    def schedule(self) -> SchedulerOutput:
        # NOTE(woosuk) on the scheduling algorithm:
        # There's no "decoding phase" nor "prefill phase" in the scheduler.
        # Each request just has the num_computed_tokens and
        # num_tokens_with_spec. num_tokens_with_spec =
        # len(prompt_token_ids) + len(output_token_ids) + len(spec_token_ids).
        # At each step, the scheduler tries to assign tokens to the requests
        # so that each request's num_computed_tokens can catch up its
        # num_tokens_with_spec. This is general enough to cover
        # chunked prefills, prefix caching, speculative decoding,
        # and the "jump decoding" optimization in the future.

        scheduled_new_reqs: list[Request] = []
        scheduled_resumed_reqs: list[Request] = []
        scheduled_running_reqs: list[Request] = []
        preempted_reqs: list[Request] = []

        # NOTE: structured_output_request_ids maps
        # a request's (request that uses structured output)
        # request_id to the running request index.
        # This will helps us determine to slice the grammar bitmask
        # and only applies valid mask for requests that
        # uses structured decoding.
        structured_output_request_ids: dict[str, int] = {}

        req_to_new_block_ids: dict[str, list[int]] = {}
        num_scheduled_tokens: dict[str, int] = {}
        token_budget = self.max_num_scheduled_tokens
        # Encoder-related.
        scheduled_encoder_inputs: dict[str, list[int]] = {}
        encoder_budget = self.max_num_encoder_input_tokens
        # Spec decode-related.
        scheduled_spec_decode_tokens: dict[str, list[int]] = {}

        # For logging.
        scheduled_timestamp = time.monotonic()

        # Check for new remote decode requests for P/D
        new_KV_req_ids_to_send: list[str] = []
        if self.connector is not None:
            for req_id in list(self.sending_KV_req_ids):
                if self.connector.is_request_done_sending(req_id):
                    self.sending_KV_req_ids.remove(req_id)
                    self.finished_req_ids.add(req_id)
<<<<<<< HEAD
=======
            for req_id in list(self.receiving_KV_req_ids):
                if self.connector.is_request_done_receiving(req_id):
                    self.receiving_KV_req_ids.remove(req_id)
                    self.waiting.append(self.requests[req_id])
>>>>>>> 038f2f81
            for req_id in list(self.waiting_to_send_KV_req_ids):
                self.sending_KV_req_ids.add(req_id)
                self.waiting_to_send_KV_req_ids.remove(req_id)
                new_KV_req_ids_to_send.append(req_id)

        # First, schedule the RUNNING requests.
        req_index = 0
        while req_index < len(self.running) and token_budget > 0:
            request = self.running[req_index]
            if request.request_id in self.scheduled_req_ids:
                # This request has already been scheduled.
                req_index += 1
                continue

            num_new_tokens = (request.num_tokens_with_spec -
                              request.num_computed_tokens)
            if (0 < self.scheduler_config.long_prefill_token_threshold <
                    num_new_tokens):
                num_new_tokens = (
                    self.scheduler_config.long_prefill_token_threshold)
            num_new_tokens = min(num_new_tokens, token_budget)
            assert num_new_tokens > 0

            # Schedule encoder inputs.
            if request.has_encoder_inputs:
                (encoder_inputs_to_schedule, num_new_tokens,
                 new_encoder_budget) = self._try_schedule_encoder_inputs(
                     request, request.num_computed_tokens, num_new_tokens,
                     encoder_budget)
                if num_new_tokens == 0:
                    # The request cannot be scheduled because the encoder budget
                    # or the encoder cache is exhausted.
                    # NOTE(woosuk): By using `continue` instead of `break` here,
                    # we intentionally relax the strict FCFS scheduling policy
                    # to allow lower-priority requests to be scheduled when a
                    # higher-priority request is blocked by encoder constraints.
                    req_index += 1
                    continue
            else:
                encoder_inputs_to_schedule = None
                new_encoder_budget = encoder_budget

            while True:
                new_blocks = self.kv_cache_manager.allocate_slots(
                    request,
                    num_new_tokens,
                    num_lookahead_tokens=self.num_lookahead_tokens)
                if new_blocks is None:
                    # The request cannot be scheduled.
                    # Preempt the lowest-priority request.
                    preempted_req = self.running.pop()
                    self.kv_cache_manager.free(preempted_req)
                    preempted_req.status = RequestStatus.PREEMPTED
                    preempted_req.num_computed_tokens = 0
                    if self.log_stats:
                        preempted_req.record_event(
                            EngineCoreEventType.PREEMPTED, scheduled_timestamp)

                    self.waiting.appendleft(preempted_req)
                    preempted_reqs.append(preempted_req)
                    if preempted_req == request:
                        # No more request to preempt.
                        can_schedule = False
                        break
                else:
                    # The request can be scheduled.
                    can_schedule = True
                    break
            if not can_schedule:
                break
            assert new_blocks is not None

            # Schedule the request.
            scheduled_running_reqs.append(request)
            self.scheduled_req_ids.add(request.request_id)
            if request.use_structured_output:
                # PERF: in case of chunked prefill,
                # request might not include any new tokens.
                # Therefore, we might introduce some additional
                # cycle to fill in the bitmask, which could be a big no-op.
                structured_output_request_ids[request.request_id] = req_index
            req_to_new_block_ids[request.request_id] = [
                b.block_id for b in new_blocks
            ]
            num_scheduled_tokens[request.request_id] = num_new_tokens
            token_budget -= num_new_tokens
            req_index += 1

            # Speculative decode related.
            if request.spec_token_ids:
                num_scheduled_spec_tokens = (num_new_tokens +
                                             request.num_computed_tokens -
                                             request.num_tokens)
                if num_scheduled_spec_tokens > 0:
                    # Trim spec_token_ids list to num_scheduled_spec_tokens.
                    del request.spec_token_ids[num_scheduled_spec_tokens:]
                    scheduled_spec_decode_tokens[request.request_id] = (
                        request.spec_token_ids)

            # Encoder-related.
            if encoder_inputs_to_schedule:
                scheduled_encoder_inputs[request.request_id] = (
                    encoder_inputs_to_schedule)
                # Allocate the encoder cache.
                for i in encoder_inputs_to_schedule:
                    self.encoder_cache_manager.allocate(request, i)
                encoder_budget = new_encoder_budget

        # Record the LoRAs in scheduled_running_reqs
        scheduled_loras: set[int] = set()
        if self.lora_config:
            scheduled_loras = set(
                req.lora_request.lora_int_id for req in scheduled_running_reqs
                if req.lora_request and req.lora_request.lora_int_id > 0)
            assert len(scheduled_loras) <= self.lora_config.max_loras

        # Use a temporary deque to collect requests that need to be skipped
        # and put back at the head of the waiting queue later
        skipped_waiting_requests: deque[Request] = deque()

        # Next, schedule the WAITING requests.
        if not preempted_reqs:
            while self.waiting and token_budget > 0:
                if len(self.running) == self.max_num_running_reqs:
                    break

                request = self.waiting[0]

                # Skip request if the structured output request is still waiting
                # for FSM compilation.
                if request.status == RequestStatus.WAITING_FOR_FSM:
                    structured_output_req = request.structured_output_request
                    if structured_output_req and structured_output_req.grammar:
                        request.status = RequestStatus.WAITING
                    else:
                        self.waiting.popleft()
                        skipped_waiting_requests.appendleft(request)
                        continue

                # TODO(rob): we should do this after we allocate the blocks if
                # we want to write directly into the BlockTable (like Dynamo).
                # TODO(rob): this logic is incorrect if the req was preempted.
<<<<<<< HEAD
                if request.do_remote_prefill:
                    assert self.connector is not None
                    # NOTE(rob): this should have a timeout.
                    # NOTE(rob): this returning false causes busy waiting
                    # if there is no other work to do. This is "functional"
                    # but not ideal.
                    if not self.connector.is_request_done_receiving(request):
=======
                if request.do_remote_decode:
                    assert self.connector is not None
                    if not self.connector.is_request_done_receiving(
                            request.request_id):
>>>>>>> 038f2f81
                        request.status = RequestStatus.WAITING_FOR_REMOTE_KVS
                        self.receiving_KV_req_ids.add(request.request_id)
                        self.waiting.popleft()
                        skipped_waiting_requests.appendleft(request)
                        continue
<<<<<<< HEAD
                    else:
                        request.status = RequestStatus.WAITING
=======
>>>>>>> 038f2f81

                # Check that adding the request still respects the max_loras
                # constraint.
                if self.lora_config and request.lora_request and (
                        len(scheduled_loras) == self.lora_config.max_loras
                        and request.lora_request.lora_int_id
                        not in scheduled_loras):
                    # Scheduling would exceed max_loras, skip.
                    self.waiting.popleft()
                    skipped_waiting_requests.appendleft(request)
                    continue

                # Get already-cached tokens.
                computed_blocks, num_computed_tokens = \
                    self.kv_cache_manager.get_computed_blocks(request)

                # Get externally-cached tokens if using a KVConnector.
                num_external_tokens = (
                    0 if self.connector is None else
                    self.connector.get_num_new_matched_tokens(
                        request, num_computed_tokens))

                # Total computed tokens (local + external).
                num_computed_tokens += num_external_tokens

                # Number of tokens to be scheduled.
                # We use `request.num_tokens` instead of
                # `request.num_prompt_tokens` to consider the resumed requests,
                # which have output tokens.
                num_new_tokens = request.num_tokens - num_computed_tokens
                if (0 < self.scheduler_config.long_prefill_token_threshold <
                        num_new_tokens):
                    num_new_tokens = (
                        self.scheduler_config.long_prefill_token_threshold)
                num_new_tokens = min(num_new_tokens, token_budget)
                assert num_new_tokens > 0

                # Schedule encoder inputs.
                if request.has_encoder_inputs:
                    (encoder_inputs_to_schedule, num_new_tokens,
                     new_encoder_budget) = self._try_schedule_encoder_inputs(
                         request, num_computed_tokens, num_new_tokens,
                         encoder_budget)
                    if num_new_tokens == 0:
                        # The request cannot be scheduled.
                        break
                else:
                    encoder_inputs_to_schedule = None
                    new_encoder_budget = encoder_budget

                new_blocks = self.kv_cache_manager.allocate_slots(
                    request, num_new_tokens + num_external_tokens,
                    computed_blocks)
                if new_blocks is None:
                    # The request cannot be scheduled.
                    break

                # KVConnector: update internal state after allocation.
                # This information is used to determine if a load is
                # needed for this request.
                if self.connector is not None:
                    self.connector.update_state_after_alloc(
                        request,
                        num_external_tokens,
                    )

                self.waiting.popleft()
                if request.use_structured_output:
                    structured_output_request_ids[
                        request.request_id] = req_index
                req_index += 1
                self.running.append(request)
                self.scheduled_req_ids.add(request.request_id)
                if self.log_stats:
                    request.record_event(EngineCoreEventType.SCHEDULED,
                                         scheduled_timestamp)
                if request.status == RequestStatus.WAITING:
                    scheduled_new_reqs.append(request)
                elif request.status == RequestStatus.PREEMPTED:
                    scheduled_resumed_reqs.append(request)
                else:
                    raise RuntimeError(
                        f"Invalid request status: {request.status}")

                if self.lora_config and request.lora_request:
                    scheduled_loras.add(request.lora_request.lora_int_id)
                req_to_new_block_ids[request.request_id] = [
                    b.block_id for b in computed_blocks + new_blocks
                ]
                num_scheduled_tokens[request.request_id] = num_new_tokens
                token_budget -= num_new_tokens
                request.status = RequestStatus.RUNNING
                request.num_computed_tokens = num_computed_tokens

                # Encoder-related.
                if encoder_inputs_to_schedule:
                    scheduled_encoder_inputs[request.request_id] = (
                        encoder_inputs_to_schedule)
                    # Allocate the encoder cache.
                    for i in encoder_inputs_to_schedule:
                        self.encoder_cache_manager.allocate(request, i)
                    encoder_budget = new_encoder_budget

        # Put back any skipped requests at the head of the waiting queue
        if skipped_waiting_requests:
            self.waiting.extendleft(skipped_waiting_requests)

        # Check if the scheduling constraints are satisfied.
        total_num_scheduled_tokens = sum(num_scheduled_tokens.values())
        assert total_num_scheduled_tokens <= self.max_num_scheduled_tokens
        assert token_budget >= 0
        assert len(self.running) <= self.max_num_running_reqs
        # Since some requests in the RUNNING queue may not be scheduled in
        # this step, the total number of scheduled requests can be smaller than
        # len(self.running).
        assert (len(scheduled_new_reqs) + len(scheduled_resumed_reqs) +
                len(scheduled_running_reqs) <= len(self.running))

        # Get the longest common prefix among all requests in the running queue.
        # This can be potentially used for cascade attention.
        num_common_prefix_blocks = 0
        if self.running:
            any_request = self.running[0]
            num_common_prefix_blocks = (
                self.kv_cache_manager.get_num_common_prefix_blocks(
                    any_request, len(self.running)))

        grammar_bitmask = self.structured_output_manager.grammar_bitmask(
            self.requests,
            structured_output_request_ids,
            len(self.running),
        )
        # Construct the scheduler output.
        new_reqs_data = [
            NewRequestData.from_request(req,
                                        req_to_new_block_ids[req.request_id])
            for req in scheduled_new_reqs
        ]
        resumed_reqs_data = [
            self._make_cached_request_data(
                req,
                num_scheduled_tokens[req.request_id],
                len(scheduled_spec_decode_tokens.get(req.request_id, ())),
                req_to_new_block_ids[req.request_id],
                resumed_from_preemption=True,
            ) for req in scheduled_resumed_reqs
        ]
        running_reqs_data = [
            self._make_cached_request_data(
                req,
                num_scheduled_tokens[req.request_id],
                len(scheduled_spec_decode_tokens.get(req.request_id, ())),
                req_to_new_block_ids[req.request_id],
                resumed_from_preemption=False,
            ) for req in scheduled_running_reqs
        ]
        scheduler_output = SchedulerOutput(
            scheduled_new_reqs=new_reqs_data,
            scheduled_cached_reqs=resumed_reqs_data + running_reqs_data,
            num_scheduled_tokens=num_scheduled_tokens,
            total_num_scheduled_tokens=total_num_scheduled_tokens,
            scheduled_spec_decode_tokens=scheduled_spec_decode_tokens,
            scheduled_encoder_inputs=scheduled_encoder_inputs,
            num_common_prefix_blocks=num_common_prefix_blocks,
            # finished_req_ids is an existing state in the scheduler,
            # instead of being newly scheduled in this step.
            # It contains the request IDs that are finished in between
            # the previous and the current steps.
            finished_req_ids=self.finished_req_ids,
            free_encoder_input_ids=self.encoder_cache_manager.get_freed_ids(),
            structured_output_request_ids=structured_output_request_ids,
            grammar_bitmask=grammar_bitmask,
        )

        # NOTE(Kuntai): this function is designed for multiple purposes:
        # 1. Plan the KV cache store
        # 2. Wrap up all the KV cache load / save ops into an opaque object
        # 3. Clear the internal states of the connector
        if self.connector is not None:
            # TODO: encapsulate these in the KV connector metadata
            scheduler_output.sending_KV_req_ids = self.sending_KV_req_ids
            scheduler_output.receiving_KV_req_ids = self.receiving_KV_req_ids
            scheduler_output.new_KV_req_ids_to_send = new_KV_req_ids_to_send

            meta = self.connector.build_connector_meta(scheduler_output)
            scheduler_output.kv_connector_metadata = meta

        # Advance the number of computed tokens for the request AFTER
        # the request is scheduled.
        # 1. The scheduler_output of the current step has to include the
        #    original number of scheduled tokens to determine input IDs.
        # 2. Advance the number of computed tokens here allowing us to
        #    schedule the prefill request again immediately in the next
        #    scheduling step.
        # 3. If some tokens (e.g. spec tokens) are rejected later, the number of
        #    computed tokens will be adjusted in update_from_output.
        for req_id, num_scheduled_token in num_scheduled_tokens.items():
            self.requests[req_id].num_computed_tokens += num_scheduled_token

        self.finished_req_ids = set()
        return scheduler_output

    def _make_cached_request_data(
        self,
        request: Request,
        num_scheduled_tokens: int,
        num_scheduled_spec_tokens: int,
        new_block_ids: list[int],
        resumed_from_preemption: bool,
    ) -> CachedRequestData:
        # OPTIMIZATION: Cache the CachedRequestData objects to avoid creating
        # them at each scheduling step.
        num_computed_tokens = request.num_computed_tokens
        num_regular_tokens = num_scheduled_tokens - num_scheduled_spec_tokens
        new_token_ids = request.all_token_ids[
            num_computed_tokens:num_computed_tokens + num_regular_tokens]
        req_data = self._cached_reqs_data.get(request.request_id)
        if req_data is not None:
            req_data.resumed_from_preemption = resumed_from_preemption
            req_data.new_token_ids = new_token_ids
            req_data.new_block_ids = new_block_ids
            req_data.num_computed_tokens = num_computed_tokens
        else:
            req_data = CachedRequestData.from_request(request,
                                                      resumed_from_preemption,
                                                      new_token_ids,
                                                      new_block_ids)
            self._cached_reqs_data[request.request_id] = req_data
        return req_data

    def _try_schedule_encoder_inputs(
        self,
        request: Request,
        num_computed_tokens: int,
        num_new_tokens: int,
        encoder_budget: int,
    ) -> tuple[list[int], int, int]:
        """
        Determine which encoder inputs need to be scheduled in the current step,
        and update `num_new_tokens` and encoder token budget accordingly.

        An encoder input will be scheduled if:
        - Its output tokens overlap with the range of tokens being computed
        in this step, i.e.,
        [num_computed_tokens, num_computed_tokens + num_new_tokens).
        - It is not already computed and stored in the encoder cache.
        - There is sufficient encoder token budget to process it.
        - The encoder cache has space to store it.

        If an encoder input cannot be scheduled due to cache or budget
        limitations, the method adjusts `num_new_tokens` to schedule only the
        decoder tokens up to just before the unschedulable encoder input.

        Note that num_computed_tokens includes both locally cached
        blocks and externally cached blocks (via KVConnector).
        """
        encoder_inputs_to_schedule: list[int] = []
        mm_positions = request.mm_positions
        assert mm_positions is not None
        assert len(mm_positions) > 0
        for i, pos_info in enumerate(mm_positions):
            start_pos = pos_info.offset
            num_encoder_tokens = pos_info.length

            # The encoder output is needed if the two ranges overlap:
            # [num_computed_tokens, num_computed_tokens + num_new_tokens) and
            # [start_pos, start_pos + num_encoder_tokens)
            if start_pos >= num_computed_tokens + num_new_tokens:
                # The encoder input is not needed in this step.
                break
            if start_pos + num_encoder_tokens <= num_computed_tokens:
                # The encoder input is already computed and stored
                # in the decoder's KV cache.
                continue

            if self.encoder_cache_manager.has_cache(request, i):
                # The encoder input is already computed and cached.
                continue

            # If no encoder input chunking is allowed, we do not want to
            # partially schedule a multimodal item. If the scheduled range would
            # only cover part of the mm input, roll back to before the mm item.
            if (self.scheduler_config.disable_chunked_mm_input
                    and num_computed_tokens < start_pos
                    and (num_computed_tokens + num_new_tokens)
                    < (start_pos + num_encoder_tokens)):
                num_new_tokens = start_pos - num_computed_tokens
                break

            if (not self.encoder_cache_manager.can_allocate(request, i)
                    or num_encoder_tokens > encoder_budget):
                # The encoder cache is full or the encoder budget is exhausted.
                # NOTE(woosuk): We assume that the encoder input tokens should
                # be processed altogether, as the encoder usually uses
                # bidirectional attention.
                if num_computed_tokens < start_pos:
                    # We only schedule the decoder tokens just before the
                    # encoder input.
                    num_new_tokens = start_pos - num_computed_tokens
                else:
                    # Because of prefix caching, num_computed_tokens is greater
                    # than start_pos even though its encoder input is not
                    # available. In this case, we can't schedule any token for
                    # the request in this step.
                    num_new_tokens = 0
                break

            encoder_budget -= num_encoder_tokens
            encoder_inputs_to_schedule.append(i)
        return encoder_inputs_to_schedule, num_new_tokens, encoder_budget

    def update_from_output(
        self,
        scheduler_output: SchedulerOutput,
        model_runner_output: ModelRunnerOutput,
    ) -> EngineCoreOutputs:
        sampled_token_ids = model_runner_output.sampled_token_ids
        spec_token_ids = model_runner_output.spec_token_ids
        logprobs = model_runner_output.logprobs
        prompt_logprobs_dict = model_runner_output.prompt_logprobs_dict
        num_scheduled_tokens = scheduler_output.num_scheduled_tokens

        new_running: list[Request] = []
        outputs: list[EngineCoreOutput] = []
        spec_decoding_stats: Optional[SpecDecodingStats] = None

        # NOTE(woosuk): As len(self.running) can be up to 1K or more, the below
        # loop can be a performance bottleneck. We should do our best to avoid
        # expensive operations inside the loop.
        for request in self.running:
            req_id = request.request_id
            num_tokens_scheduled = num_scheduled_tokens.get(req_id, 0)
            if num_tokens_scheduled == 0:
                # The request was not scheduled in this step.
                new_running.append(request)
                continue

            req_index = model_runner_output.req_id_to_index[req_id]
            generated_token_ids = sampled_token_ids[req_index]

            scheduled_spec_token_ids = (
                scheduler_output.scheduled_spec_decode_tokens.get(req_id))
            if scheduled_spec_token_ids:
                # num_computed_tokens represents the number of tokens
                # processed in the current step, considering scheduled
                # tokens and rejections. If some tokens are rejected,
                # num_computed_tokens is decreased by the number of rejected
                # tokens, where is given by:
                # len(scheduled_spec_token_ids) + 1 - len(generated_token_ids).
                num_tokens_rejected = (len(scheduled_spec_token_ids) + 1 -
                                       len(generated_token_ids))
                request.num_computed_tokens -= num_tokens_rejected
                spec_decoding_stats = self.make_spec_decoding_stats(
                    spec_decoding_stats,
                    num_draft_tokens=len(scheduled_spec_token_ids),
                    num_accepted_tokens=len(generated_token_ids) - 1)

            cached_encoder_input_ids = (
                self.encoder_cache_manager.get_cached_input_ids(request))
            # OPTIMIZATION: Avoid list(set) if the set is empty.
            if cached_encoder_input_ids:
                for input_id in list(cached_encoder_input_ids):
                    mm_positions = request.mm_positions[input_id]
                    start_pos = mm_positions.offset
                    num_tokens = mm_positions.length
                    if start_pos + num_tokens <= request.num_computed_tokens:
                        # The encoder output is already processed and stored
                        # in the decoder's KV cache.
                        self.encoder_cache_manager.free_encoder_input(
                            request, input_id)

            # Add newly generated spec token ids to the request.
            if spec_token_ids is not None:
                request.spec_token_ids = spec_token_ids[req_index]

            stopped = False
            new_logprobs = None
            new_token_ids = generated_token_ids

            # Append generated tokens and check for stop. Note that if
            # a request is still being prefilled, we expect the model runner
            # to return empty token ids for the request.
            for num_new, output_token_id in enumerate(new_token_ids, 1):
                request.append_output_token_ids(output_token_id)

                # Check for stop and update request state.
                # This must be called before we make the EngineCoreOutput.
                stopped = check_stop(request, self.max_model_len)
                if stopped:
                    self._free_request(request)
                    del new_token_ids[num_new:]  # Trim new tokens if needed.
                    break

            # Extract sample logprobs if needed.
            if request.sampling_params.logprobs is not None and logprobs:
                # NOTE: once we support N tokens per step (spec decode),
                # the outer lists can be of length > 1.
                new_logprobs = logprobs.slice(req_index, req_index + 1)

            if new_token_ids and request.use_structured_output:
                # NOTE: structured_output_request
                # should not be None if use_structured_output, we have
                # check above, so safe to ignore type warning
                request.structured_output_request.grammar.accept_tokens(  # type: ignore[union-attr]
                    req_id, new_token_ids)

            # Get prompt logprobs for this request.
            prompt_logprobs_tensors = prompt_logprobs_dict.get(req_id)
            if new_token_ids:
                # Stop request after the first token if doing a remote_decode.
                # NOTE(rob): req is not freed (or preempted) in the EngineCore
                # until the xfer is done to ensure we do not free the KV blocks.
                kv_transfer_params = None
                if request.do_remote_decode and not stopped:
                    stopped = True
                    request.status = RequestStatus.FINISHED_REMOTE_DECODE
                    self.waiting_to_send_KV_req_ids.add(req_id)
                    assert self.connector is not None
                    # TODO(rob): do this on a per-Connector basis.
                    # NOTE(rob): this KVTransferParams will be sent to the
                    # DWorker. From the POV of the DWorker, it should be a
                    # remote Prefill.
                    kv_transfer_params = KVTransferParams(
                        do_remote_prefill=True)

                # Add EngineCoreOutput for this Request.
                outputs.append(
                    EngineCoreOutput(
                        request_id=req_id,
                        new_token_ids=new_token_ids,
                        finish_reason=request.get_finished_reason(),
                        new_logprobs=new_logprobs,
                        new_prompt_logprobs_tensors=prompt_logprobs_tensors,
                        stop_reason=request.stop_reason,
                        events=request.take_events(),
                        kv_transfer_params=kv_transfer_params,
                    ))

            else:
                # Invariant: EngineCore returns no partial prefill outputs.
                assert not prompt_logprobs_tensors

            self.scheduled_req_ids.remove(req_id)
            if not stopped:
                new_running.append(request)

        self.running = new_running
        engine_core_outputs = EngineCoreOutputs(
            outputs=outputs,
            scheduler_stats=self.make_stats(spec_decoding_stats),
        )
        if self.include_finished_set:
            #TODO currently sending duplicates here, improve this
            engine_core_outputs.finished_requests = (
                scheduler_output.finished_req_ids | self.finished_req_ids)

        return engine_core_outputs

    def add_request(self, request: Request) -> None:
        self.waiting.append(request)
        self.requests[request.request_id] = request
        if self.log_stats:
            request.record_event(EngineCoreEventType.QUEUED)

    def finish_requests(
        self,
        request_ids: Union[str, Iterable[str]],
        finished_status: RequestStatus,
    ) -> None:
        """Handles the finish signal from outside the scheduler.

        For example, the API server can abort a request when the client
        disconnects.
        """
        assert RequestStatus.is_finished(finished_status)
        if isinstance(request_ids, str):
            request_ids = (request_ids, )
        else:
            request_ids = set(request_ids)

        for req_id in request_ids:
            request = self.requests.get(req_id)
            if request is None:
                # Invalid request ID.
                continue

            if request.status == RequestStatus.RUNNING:
                self.running.remove(request)
                self.scheduled_req_ids.discard(request.request_id)
            else:
                self.waiting.remove(request)
            request.status = finished_status
            self._free_request(request)

    def _free_request(self, request: Request) -> None:
        assert request.is_finished()
        self.kv_cache_manager.free(request)
        self.kv_cache_manager.free_block_hashes(request)
        self.encoder_cache_manager.free(request)
        self._cached_reqs_data.pop(request.request_id, None)
        del self.requests[request.request_id]
        self.finished_req_ids.add(request.request_id)

    def get_num_unfinished_requests(self) -> int:
        return len(self.waiting) + len(self.running)

    def has_finished_requests(self) -> bool:
        return len(self.finished_req_ids) > 0

    def get_num_unscheduled_requests(self) -> int:
        """Number of requests that are not being processed by the executor."""
        return self.get_num_unfinished_requests() - len(self.scheduled_req_ids)

    def reset_prefix_cache(self) -> bool:
        return self.kv_cache_manager.reset_prefix_cache()

    def make_stats(
        self,
        spec_decoding_stats: Optional[SpecDecodingStats] = None,
    ) -> Optional[SchedulerStats]:
        if not self.log_stats:
            return None
        prefix_cache_stats = self.kv_cache_manager.make_prefix_cache_stats()
        assert prefix_cache_stats is not None
        return SchedulerStats(
            num_running_reqs=len(self.running),
            num_waiting_reqs=len(self.waiting),
            gpu_cache_usage=self.kv_cache_manager.usage,
            prefix_cache_stats=prefix_cache_stats,
            spec_decoding_stats=spec_decoding_stats,
        )

    def make_spec_decoding_stats(
        self,
        spec_decoding_stats: Optional[SpecDecodingStats],
        num_draft_tokens: int,
        num_accepted_tokens: int,
    ) -> Optional[SpecDecodingStats]:
        if not self.log_stats:
            return None
        if spec_decoding_stats is None:
            spec_decoding_stats = SpecDecodingStats()
        spec_decoding_stats.observe(num_draft_tokens=num_draft_tokens,
                                    num_accepted_tokens=num_accepted_tokens)
        return spec_decoding_stats<|MERGE_RESOLUTION|>--- conflicted
+++ resolved
@@ -180,13 +180,6 @@
                 if self.connector.is_request_done_sending(req_id):
                     self.sending_KV_req_ids.remove(req_id)
                     self.finished_req_ids.add(req_id)
-<<<<<<< HEAD
-=======
-            for req_id in list(self.receiving_KV_req_ids):
-                if self.connector.is_request_done_receiving(req_id):
-                    self.receiving_KV_req_ids.remove(req_id)
-                    self.waiting.append(self.requests[req_id])
->>>>>>> 038f2f81
             for req_id in list(self.waiting_to_send_KV_req_ids):
                 self.sending_KV_req_ids.add(req_id)
                 self.waiting_to_send_KV_req_ids.remove(req_id)
@@ -329,7 +322,6 @@
                 # TODO(rob): we should do this after we allocate the blocks if
                 # we want to write directly into the BlockTable (like Dynamo).
                 # TODO(rob): this logic is incorrect if the req was preempted.
-<<<<<<< HEAD
                 if request.do_remote_prefill:
                     assert self.connector is not None
                     # NOTE(rob): this should have a timeout.
@@ -337,22 +329,13 @@
                     # if there is no other work to do. This is "functional"
                     # but not ideal.
                     if not self.connector.is_request_done_receiving(request):
-=======
-                if request.do_remote_decode:
-                    assert self.connector is not None
-                    if not self.connector.is_request_done_receiving(
-                            request.request_id):
->>>>>>> 038f2f81
                         request.status = RequestStatus.WAITING_FOR_REMOTE_KVS
                         self.receiving_KV_req_ids.add(request.request_id)
                         self.waiting.popleft()
                         skipped_waiting_requests.appendleft(request)
                         continue
-<<<<<<< HEAD
                     else:
                         request.status = RequestStatus.WAITING
-=======
->>>>>>> 038f2f81
 
                 # Check that adding the request still respects the max_loras
                 # constraint.
@@ -761,6 +744,8 @@
 
             # Get prompt logprobs for this request.
             prompt_logprobs_tensors = prompt_logprobs_dict.get(req_id)
+
+            # NOTE: new_token_ids is None if we have a partial prefill.
             if new_token_ids:
                 # Stop request after the first token if doing a remote_decode.
                 # NOTE(rob): req is not freed (or preempted) in the EngineCore

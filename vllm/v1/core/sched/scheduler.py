# SPDX-License-Identifier: Apache-2.0

from __future__ import annotations

import time
from collections import deque
from collections.abc import Iterable
from typing import Optional, Union

from vllm.config import VllmConfig
from vllm.distributed.kv_transfer.kv_connector.factory import (
    KVConnectorFactory)
from vllm.distributed.kv_transfer.kv_connector.v1 import KVConnectorRole
from vllm.logger import init_logger
from vllm.multimodal import MULTIMODAL_REGISTRY, MultiModalRegistry
from vllm.sampling_params import KVTransferParams
from vllm.v1.core.encoder_cache_manager import (EncoderCacheManager,
                                                compute_encoder_budget)
from vllm.v1.core.kv_cache_manager import KVCacheManager
from vllm.v1.core.sched.interface import SchedulerInterface
from vllm.v1.core.sched.output import (CachedRequestData, NewRequestData,
                                       SchedulerOutput)
from vllm.v1.core.sched.utils import check_stop
from vllm.v1.engine import (EngineCoreEventType, EngineCoreOutput,
                            EngineCoreOutputs)
from vllm.v1.kv_cache_interface import KVCacheConfig
from vllm.v1.metrics.stats import SchedulerStats
from vllm.v1.outputs import ModelRunnerOutput
from vllm.v1.request import Request, RequestStatus
from vllm.v1.spec_decode.metrics import SpecDecodingStats
from vllm.v1.structured_output import StructuredOutputManager

logger = init_logger(__name__)

<<<<<<< HEAD
import sys
import traceback


def print_last_3_stack_levels():
    try:
        # Either raise an exception or get the current stack
        stack = traceback.extract_stack()
        # Print only the last 3 levels
        for frame in stack[-6:-3]:
            print(
                f"File: {frame.filename}, Line: {frame.lineno}, Function: {frame.name}"
            )
            print(f"  {frame.line}")
    except Exception:
        # Get the exception's traceback
        tb_list = traceback.extract_tb(sys.exc_info()[2])
        # Print only the last 3 levels
        for frame in tb_list[-3:]:
            print(
                f"File: {frame.filename}, Line: {frame.lineno}, Function: {frame.name}"
            )
            print(f"  {frame.line}")


=======
>>>>>>> 1b69d33d
class Scheduler(SchedulerInterface):

    def __init__(
        self,
        vllm_config: VllmConfig,
        kv_cache_config: KVCacheConfig,
        structured_output_manager: StructuredOutputManager,
        mm_registry: MultiModalRegistry = MULTIMODAL_REGISTRY,
        include_finished_set: bool = False,
        log_stats: bool = False,
    ) -> None:
        self.vllm_config = vllm_config
        self.scheduler_config = vllm_config.scheduler_config
        self.cache_config = vllm_config.cache_config
        self.lora_config = vllm_config.lora_config
        self.kv_cache_config = kv_cache_config
        self.log_stats = log_stats
        self.structured_output_manager = structured_output_manager

        # include_finished_set controls whether a separate set of finished
        # request ids should be included in the EngineCoreOutputs returned
        # by update_from_outputs(). This is currently used in the multi-engine
        # case to track request lifetimes efficiently.
        self.include_finished_set = include_finished_set

        # Scheduling constraints.
        self.max_num_running_reqs = self.scheduler_config.max_num_seqs
        self.max_num_scheduled_tokens = \
            self.scheduler_config.max_num_batched_tokens
        self.max_model_len = self.scheduler_config.max_model_len

        # Create KVConnector for the Scheduler. Note that each Worker
        # will have a corresponding KVConnector with Role=WORKER.
        # KV Connector pushes/pull of remote KVs for P/D and offloading.
        self.connector = None
        if self.vllm_config.kv_transfer_config is not None:
            self.connector = KVConnectorFactory.create_connector_v1(
                config=self.vllm_config, role=KVConnectorRole.SCHEDULER)

        num_gpu_blocks = self.cache_config.num_gpu_blocks
        assert num_gpu_blocks is not None and num_gpu_blocks > 0

        # Create the KV cache manager.
        self.kv_cache_manager = KVCacheManager(
            kv_cache_config=kv_cache_config,
            max_model_len=self.max_model_len,
            enable_caching=self.cache_config.enable_prefix_caching,
            caching_hash_algo=self.cache_config.prefix_caching_hash_algo,
            log_stats=self.log_stats)
        self.block_size = self.cache_config.block_size

        # req_id -> Request
        self.requests: dict[str, Request] = {}
        # Priority queues for requests.
        self.waiting: deque[Request] = deque()
        self.running: list[Request] = []
        # The requests that have been scheduled and are being executed
        # by the executor.
        self.scheduled_req_ids: set[str] = set()

        # The request IDs that are finished in between the previous and the
        # current steps. This is used to notify the workers about the finished
        # requests so that they can free the cached states for those requests.
        # This is flushed at the end of each scheduling step.
        self.finished_req_ids: set[str] = set()

        # Requests in states for tracking KV transfers for P/D disagg
        self.finished_recving_KV_req_ids: set[str] = set()

        # OPTIMIZATION: Cache the CachedRequestData objects to avoid creating
        # them at each scheduling step.
        # Request id -> CachedRequestData
        self._cached_reqs_data: dict[str, CachedRequestData] = {}

        # Encoder-related.
        # Calculate encoder cache size if applicable
        # NOTE: For now we use the same budget for both compute and space.
        # This can be changed when we make encoder cache for embedding caching
        # across requests.
        encoder_compute_budget, encoder_cache_size = compute_encoder_budget(
            model_config=vllm_config.model_config,
            scheduler_config=vllm_config.scheduler_config,
            mm_registry=mm_registry,
        )

        # NOTE(woosuk): Here, "encoder" includes the vision encoder (and
        # projector if needed). Currently, we assume that the encoder also
        # has the Transformer architecture (e.g., ViT).
        self.max_num_encoder_input_tokens = encoder_compute_budget
        # NOTE: For the models without encoder (e.g., text-only models),
        # the encoder cache will not be initialized because cache size is 0
        # for these models.
        self.encoder_cache_manager = EncoderCacheManager(
            cache_size=encoder_cache_size)

        self.num_lookahead_tokens = 0
        speculative_config = vllm_config.speculative_config
        if speculative_config and speculative_config.method == "eagle":
            self.num_lookahead_tokens = \
                speculative_config.num_speculative_tokens

    def schedule(self) -> SchedulerOutput:
        # NOTE(woosuk) on the scheduling algorithm:
        # There's no "decoding phase" nor "prefill phase" in the scheduler.
        # Each request just has the num_computed_tokens and
        # num_tokens_with_spec. num_tokens_with_spec =
        # len(prompt_token_ids) + len(output_token_ids) + len(spec_token_ids).
        # At each step, the scheduler tries to assign tokens to the requests
        # so that each request's num_computed_tokens can catch up its
        # num_tokens_with_spec. This is general enough to cover
        # chunked prefills, prefix caching, speculative decoding,
        # and the "jump decoding" optimization in the future.

        scheduled_new_reqs: list[Request] = []
        scheduled_resumed_reqs: list[Request] = []
        scheduled_running_reqs: list[Request] = []
        preempted_reqs: list[Request] = []

        # NOTE: structured_output_request_ids maps
        # a request's (request that uses structured output)
        # request_id to the running request index.
        # This will helps us determine to slice the grammar bitmask
        # and only applies valid mask for requests that
        # uses structured decoding.
        structured_output_request_ids: dict[str, int] = {}

        req_to_new_block_ids: dict[str, list[int]] = {}
        num_scheduled_tokens: dict[str, int] = {}
        token_budget = self.max_num_scheduled_tokens
        # Encoder-related.
        scheduled_encoder_inputs: dict[str, list[int]] = {}
        encoder_budget = self.max_num_encoder_input_tokens
        # Spec decode-related.
        scheduled_spec_decode_tokens: dict[str, list[int]] = {}

        # For logging.
        scheduled_timestamp = time.monotonic()

        # First, schedule the RUNNING requests.
        req_index = 0
        while req_index < len(self.running) and token_budget > 0:
            request = self.running[req_index]
            if request.request_id in self.scheduled_req_ids:
                # This request has already been scheduled.
                req_index += 1
                continue

            num_new_tokens = (request.num_tokens_with_spec -
                              request.num_computed_tokens)
            if (0 < self.scheduler_config.long_prefill_token_threshold <
                    num_new_tokens):
                num_new_tokens = (
                    self.scheduler_config.long_prefill_token_threshold)
            num_new_tokens = min(num_new_tokens, token_budget)
            assert num_new_tokens > 0

            # Schedule encoder inputs.
            if request.has_encoder_inputs:
                (encoder_inputs_to_schedule, num_new_tokens,
                 new_encoder_budget) = self._try_schedule_encoder_inputs(
                     request, request.num_computed_tokens, num_new_tokens,
                     encoder_budget)
                if num_new_tokens == 0:
                    # The request cannot be scheduled because the encoder budget
                    # or the encoder cache is exhausted.
                    # NOTE(woosuk): By using `continue` instead of `break` here,
                    # we intentionally relax the strict FCFS scheduling policy
                    # to allow lower-priority requests to be scheduled when a
                    # higher-priority request is blocked by encoder constraints.
                    req_index += 1
                    continue
            else:
                encoder_inputs_to_schedule = None
                new_encoder_budget = encoder_budget

            while True:
                new_blocks = self.kv_cache_manager.allocate_slots(
                    request,
                    num_new_tokens,
                    num_lookahead_tokens=self.num_lookahead_tokens)
                if new_blocks is None:
                    # The request cannot be scheduled.
                    # Preempt the lowest-priority request.
                    preempted_req = self.running.pop()
                    self.kv_cache_manager.free(preempted_req)
                    preempted_req.status = RequestStatus.PREEMPTED
                    preempted_req.num_computed_tokens = 0
                    if self.log_stats:
                        preempted_req.record_event(
                            EngineCoreEventType.PREEMPTED, scheduled_timestamp)

                    self.waiting.appendleft(preempted_req)
                    preempted_reqs.append(preempted_req)
                    if preempted_req == request:
                        # No more request to preempt.
                        can_schedule = False
                        break
                else:
                    # The request can be scheduled.
                    can_schedule = True
                    break
            if not can_schedule:
                break
            assert new_blocks is not None

            # Schedule the request.
            scheduled_running_reqs.append(request)
            self.scheduled_req_ids.add(request.request_id)
            if request.use_structured_output:
                # PERF: in case of chunked prefill,
                # request might not include any new tokens.
                # Therefore, we might introduce some additional
                # cycle to fill in the bitmask, which could be a big no-op.
                structured_output_request_ids[request.request_id] = req_index
            req_to_new_block_ids[request.request_id] = [
                b.block_id for b in new_blocks
            ]
            num_scheduled_tokens[request.request_id] = num_new_tokens
            token_budget -= num_new_tokens
            req_index += 1

            # Speculative decode related.
            if request.spec_token_ids:
                num_scheduled_spec_tokens = (num_new_tokens +
                                             request.num_computed_tokens -
                                             request.num_tokens)
                if num_scheduled_spec_tokens > 0:
                    # Trim spec_token_ids list to num_scheduled_spec_tokens.
                    del request.spec_token_ids[num_scheduled_spec_tokens:]
                    scheduled_spec_decode_tokens[request.request_id] = (
                        request.spec_token_ids)

            # Encoder-related.
            if encoder_inputs_to_schedule:
                scheduled_encoder_inputs[request.request_id] = (
                    encoder_inputs_to_schedule)
                # Allocate the encoder cache.
                for i in encoder_inputs_to_schedule:
                    self.encoder_cache_manager.allocate(request, i)
                encoder_budget = new_encoder_budget

        # Record the LoRAs in scheduled_running_reqs
        scheduled_loras: set[int] = set()
        if self.lora_config:
            scheduled_loras = set(
                req.lora_request.lora_int_id for req in scheduled_running_reqs
                if req.lora_request and req.lora_request.lora_int_id > 0)
            assert len(scheduled_loras) <= self.lora_config.max_loras

        # Use a temporary deque to collect requests that need to be skipped
        # and put back at the head of the waiting queue later
        skipped_waiting_requests: deque[Request] = deque()

        # Next, schedule the WAITING requests.
        if not preempted_reqs:
            while self.waiting and token_budget > 0:
                if len(self.running) == self.max_num_running_reqs:
                    break

                request = self.waiting[0]

                # Skip request if the remote KV recv is still waiting
                # for the requests to arrive.
                if request.status == RequestStatus.WAITING_FOR_REMOTE_KVS:
                    if request.request_id in self.finished_recving_KV_req_ids:
                        assert self.kv_cache_manager.enable_caching
                        # Now that the KVs have been recved, we can cache
                        # them and set num_computed_tokens.
                        self.kv_cache_manager.cache_blocks(
                            request,
                            num_tokens=0,
                            num_computed_tokens=(len(request.all_token_ids) - 1)
                        )
                        request.status = RequestStatus.WAITING
                        self.kv_cache_manager.free(request)
                    else:
                        self.waiting.popleft()
                        skipped_waiting_requests.appendleft(request)
                        continue

                # Skip request if the structured output request is still waiting
                # for FSM compilation.
                if request.status == RequestStatus.WAITING_FOR_FSM:
                    structured_output_req = request.structured_output_request
                    if structured_output_req and structured_output_req.grammar:
                        request.status = RequestStatus.WAITING
                    else:
                        self.waiting.popleft()
                        skipped_waiting_requests.appendleft(request)
                        continue

                # Check that adding the request still respects the max_loras
                # constraint.
                if self.lora_config and request.lora_request and (
                        len(scheduled_loras) == self.lora_config.max_loras
                        and request.lora_request.lora_int_id
                        not in scheduled_loras):
                    # Scheduling would exceed max_loras, skip.
                    self.waiting.popleft()
                    skipped_waiting_requests.appendleft(request)
                    continue

                # Get already-cached tokens.
                computed_blocks, num_computed_tokens = \
                    self.kv_cache_manager.get_computed_blocks(request)

                # Get externally-cached tokens if using a KVConnector.
                num_external_tokens = (
                    0 if self.connector is None else
                    self.connector.get_num_new_matched_tokens(
                        request, num_computed_tokens))

                # Total computed tokens (local + external).
                num_computed_tokens += num_external_tokens

                if (request.do_remote_prefill and num_external_tokens > 0):
                    # Allocate slots for the external tokens, but skip
                    # caching until after the KV transfer is done.
                    new_blocks = self.kv_cache_manager.allocate_slots(
                        request,
                        num_external_tokens,
                        computed_blocks,
                        skip_cache_blocks=True)
                    if new_blocks is None:
                        # Requests cannot be scheduled
                        break

                    self.waiting.popleft()
                    skipped_waiting_requests.appendleft(request)
                    request.status = RequestStatus.WAITING_FOR_REMOTE_KVS

                    # KVConnector: update internal state after allocation.
                    # This information is used to determine if a load is
                    # needed for this request.
                    if self.connector is not None:
                        self.connector.update_state_after_alloc(
                            request,
                            [b.block_id for b in computed_blocks + new_blocks],
                            num_external_tokens,
                        )
                    continue

                # Number of tokens to be scheduled.
                # We use `request.num_tokens` instead of
                # `request.num_prompt_tokens` to consider the resumed reqs,
                # which have output tokens.
                num_new_tokens = request.num_tokens - num_computed_tokens
                if (0 < self.scheduler_config.long_prefill_token_threshold
                        < num_new_tokens):
                    num_new_tokens = (
                        self.scheduler_config.long_prefill_token_threshold)
                num_new_tokens = min(num_new_tokens, token_budget)
                assert num_new_tokens > 0

                # Schedule encoder inputs.
                if request.has_encoder_inputs:
                    (encoder_inputs_to_schedule, num_new_tokens,
                        new_encoder_budget
                        ) = self._try_schedule_encoder_inputs(
                            request, num_computed_tokens, num_new_tokens,
                            encoder_budget)
                    if num_new_tokens == 0:
                        # The request cannot be scheduled.
                        break
                else:
                    encoder_inputs_to_schedule = None
                    new_encoder_budget = encoder_budget

                new_blocks = self.kv_cache_manager.allocate_slots(
                    request, num_new_tokens + num_external_tokens,
                    computed_blocks)
                if new_blocks is None:
                    # The request cannot be scheduled.
                    break

                # KVConnector: update internal state after allocation.
                # This information is used to determine if a load is
                # needed for this request.
                if self.connector is not None:
                    self.connector.update_state_after_alloc(
                        request,
                        [b.block_id for b in computed_blocks + new_blocks],
                        num_external_tokens,
                    )

                self.waiting.popleft()
                if request.use_structured_output:
                    structured_output_request_ids[
                        request.request_id] = req_index
                req_index += 1
                self.running.append(request)
                self.scheduled_req_ids.add(request.request_id)
                if self.log_stats:
                    request.record_event(EngineCoreEventType.SCHEDULED,
                                         scheduled_timestamp)
                if request.status == RequestStatus.WAITING:
                    scheduled_new_reqs.append(request)
                elif request.status == RequestStatus.PREEMPTED:
                    scheduled_resumed_reqs.append(request)
                else:
                    raise RuntimeError(
                        f"Invalid request status: {request.status}")

                if self.lora_config and request.lora_request:
                    scheduled_loras.add(request.lora_request.lora_int_id)
                req_to_new_block_ids[request.request_id] = [
                    b.block_id for b in computed_blocks + new_blocks
                ]
                num_scheduled_tokens[request.request_id] = num_new_tokens
                token_budget -= num_new_tokens
                request.status = RequestStatus.RUNNING
                request.num_computed_tokens = num_computed_tokens

                # Encoder-related.
                if not request.do_remote_prefill:
                    if encoder_inputs_to_schedule:
                        scheduled_encoder_inputs[request.request_id] = (
                            encoder_inputs_to_schedule)
                        # Allocate the encoder cache.
                        for i in encoder_inputs_to_schedule:
                            self.encoder_cache_manager.allocate(request, i)
                        encoder_budget = new_encoder_budget

        # Put back any skipped requests at the head of the waiting queue
        if skipped_waiting_requests:
            self.waiting.extendleft(skipped_waiting_requests)

        # Check if the scheduling constraints are satisfied.
        total_num_scheduled_tokens = sum(num_scheduled_tokens.values())
        assert total_num_scheduled_tokens <= self.max_num_scheduled_tokens
        assert token_budget >= 0
        assert len(self.running) <= self.max_num_running_reqs
        # Since some requests in the RUNNING queue may not be scheduled in
        # this step, the total number of scheduled requests can be smaller than
        # len(self.running).
        assert (len(scheduled_new_reqs) + len(scheduled_resumed_reqs) +
                len(scheduled_running_reqs) <= len(self.running))

        # Get the longest common prefix among all requests in the running queue.
        # This can be potentially used for cascade attention.
        num_common_prefix_blocks = 0
        if self.running:
            any_request = self.running[0]
            num_common_prefix_blocks = (
                self.kv_cache_manager.get_num_common_prefix_blocks(
                    any_request, len(self.running)))

        grammar_bitmask = self.structured_output_manager.grammar_bitmask(
            self.requests,
            structured_output_request_ids,
            len(self.running),
        )
        # Construct the scheduler output.
        new_reqs_data = [
            NewRequestData.from_request(req,
                                        req_to_new_block_ids[req.request_id])
            for req in scheduled_new_reqs
        ]
        resumed_reqs_data = [
            self._make_cached_request_data(
                req,
                num_scheduled_tokens[req.request_id],
                len(scheduled_spec_decode_tokens.get(req.request_id, ())),
                req_to_new_block_ids[req.request_id],
                resumed_from_preemption=True,
            ) for req in scheduled_resumed_reqs
        ]
        running_reqs_data = [
            self._make_cached_request_data(
                req,
                num_scheduled_tokens[req.request_id],
                len(scheduled_spec_decode_tokens.get(req.request_id, ())),
                req_to_new_block_ids[req.request_id],
                resumed_from_preemption=False,
            ) for req in scheduled_running_reqs
        ]
        scheduler_output = SchedulerOutput(
            scheduled_new_reqs=new_reqs_data,
            scheduled_cached_reqs=resumed_reqs_data + running_reqs_data,
            num_scheduled_tokens=num_scheduled_tokens,
            total_num_scheduled_tokens=total_num_scheduled_tokens,
            scheduled_spec_decode_tokens=scheduled_spec_decode_tokens,
            scheduled_encoder_inputs=scheduled_encoder_inputs,
            num_common_prefix_blocks=num_common_prefix_blocks,
            # finished_req_ids is an existing state in the scheduler,
            # instead of being newly scheduled in this step.
            # It contains the request IDs that are finished in between
            # the previous and the current steps.
            finished_req_ids=self.finished_req_ids,
            free_encoder_input_ids=self.encoder_cache_manager.get_freed_ids(),
            structured_output_request_ids=structured_output_request_ids,
            grammar_bitmask=grammar_bitmask,
        )

        # NOTE(Kuntai): this function is designed for multiple purposes:
        # 1. Plan the KV cache store
        # 2. Wrap up all the KV cache load / save ops into an opaque object
        # 3. Clear the internal states of the connector
        if self.connector is not None:
            meta = self.connector.build_connector_meta(scheduler_output)
            scheduler_output.kv_connector_metadata = meta

        # Advance the number of computed tokens for the request AFTER
        # the request is scheduled.
        # 1. The scheduler_output of the current step has to include the
        #    original number of scheduled tokens to determine input IDs.
        # 2. Advance the number of computed tokens here allowing us to
        #    schedule the prefill request again immediately in the next
        #    scheduling step.
        # 3. If some tokens (e.g. spec tokens) are rejected later, the number of
        #    computed tokens will be adjusted in update_from_output.
        for req_id, num_scheduled_token in num_scheduled_tokens.items():
            if req_id in self.requests:
                self.requests[
                    req_id].num_computed_tokens += num_scheduled_token

        self.finished_req_ids = set()
        return scheduler_output

    def _make_cached_request_data(
        self,
        request: Request,
        num_scheduled_tokens: int,
        num_scheduled_spec_tokens: int,
        new_block_ids: list[int],
        resumed_from_preemption: bool,
    ) -> CachedRequestData:
        # OPTIMIZATION: Cache the CachedRequestData objects to avoid creating
        # them at each scheduling step.
        num_computed_tokens = request.num_computed_tokens
        num_regular_tokens = num_scheduled_tokens - num_scheduled_spec_tokens
        new_token_ids = request.all_token_ids[
            num_computed_tokens:num_computed_tokens + num_regular_tokens]
        req_data = self._cached_reqs_data.get(request.request_id)
        if req_data is not None:
            req_data.resumed_from_preemption = resumed_from_preemption
            req_data.new_token_ids = new_token_ids
            req_data.new_block_ids = new_block_ids
            req_data.num_computed_tokens = num_computed_tokens
        else:
            req_data = CachedRequestData.from_request(request,
                                                      resumed_from_preemption,
                                                      new_token_ids,
                                                      new_block_ids)
            self._cached_reqs_data[request.request_id] = req_data
        return req_data

    def _try_schedule_encoder_inputs(
        self,
        request: Request,
        num_computed_tokens: int,
        num_new_tokens: int,
        encoder_budget: int,
    ) -> tuple[list[int], int, int]:
        """
        Determine which encoder inputs need to be scheduled in the current step,
        and update `num_new_tokens` and encoder token budget accordingly.

        An encoder input will be scheduled if:
        - Its output tokens overlap with the range of tokens being computed
        in this step, i.e.,
        [num_computed_tokens, num_computed_tokens + num_new_tokens).
        - It is not already computed and stored in the encoder cache.
        - There is sufficient encoder token budget to process it.
        - The encoder cache has space to store it.

        If an encoder input cannot be scheduled due to cache or budget
        limitations, the method adjusts `num_new_tokens` to schedule only the
        decoder tokens up to just before the unschedulable encoder input.

        Note that num_computed_tokens includes both locally cached
        blocks and externally cached blocks (via KVConnector).
        """
        encoder_inputs_to_schedule: list[int] = []
        mm_positions = request.mm_positions
        assert mm_positions is not None
        assert len(mm_positions) > 0
        for i, pos_info in enumerate(mm_positions):
            start_pos = pos_info.offset
            num_encoder_tokens = pos_info.length

            # The encoder output is needed if the two ranges overlap:
            # [num_computed_tokens, num_computed_tokens + num_new_tokens) and
            # [start_pos, start_pos + num_encoder_tokens)
            if start_pos >= num_computed_tokens + num_new_tokens:
                # The encoder input is not needed in this step.
                break
            if start_pos + num_encoder_tokens <= num_computed_tokens:
                # The encoder input is already computed and stored
                # in the decoder's KV cache.
                continue

            if self.encoder_cache_manager.has_cache(request, i):
                # The encoder input is already computed and cached.
                continue

            # If no encoder input chunking is allowed, we do not want to
            # partially schedule a multimodal item. If the scheduled range would
            # only cover part of the mm input, roll back to before the mm item.
            if (self.scheduler_config.disable_chunked_mm_input
                    and num_computed_tokens < start_pos
                    and (num_computed_tokens + num_new_tokens)
                    < (start_pos + num_encoder_tokens)):
                num_new_tokens = start_pos - num_computed_tokens
                break

            if (not self.encoder_cache_manager.can_allocate(request, i)
                    or num_encoder_tokens > encoder_budget):
                # The encoder cache is full or the encoder budget is exhausted.
                # NOTE(woosuk): We assume that the encoder input tokens should
                # be processed altogether, as the encoder usually uses
                # bidirectional attention.
                if num_computed_tokens < start_pos:
                    # We only schedule the decoder tokens just before the
                    # encoder input.
                    num_new_tokens = start_pos - num_computed_tokens
                else:
                    # Because of prefix caching, num_computed_tokens is greater
                    # than start_pos even though its encoder input is not
                    # available. In this case, we can't schedule any token for
                    # the request in this step.
                    num_new_tokens = 0
                break

            encoder_budget -= num_encoder_tokens
            encoder_inputs_to_schedule.append(i)
        return encoder_inputs_to_schedule, num_new_tokens, encoder_budget

    def update_from_output(
        self,
        scheduler_output: SchedulerOutput,
        model_runner_output: ModelRunnerOutput,
    ) -> EngineCoreOutputs:
        sampled_token_ids = model_runner_output.sampled_token_ids
        spec_token_ids = model_runner_output.spec_token_ids
        logprobs = model_runner_output.logprobs
        prompt_logprobs_dict = model_runner_output.prompt_logprobs_dict
        num_scheduled_tokens = scheduler_output.num_scheduled_tokens

        new_running: list[Request] = []
        outputs: list[EngineCoreOutput] = []
        spec_decoding_stats: Optional[SpecDecodingStats] = None

        # NOTE(woosuk): As len(self.running) can be up to 1K or more, the below
        # loop can be a performance bottleneck. We should do our best to avoid
        # expensive operations inside the loop.
        for request in self.running:
            req_id = request.request_id
            num_tokens_scheduled = num_scheduled_tokens.get(req_id, 0)
            if num_tokens_scheduled == 0:
                # The request was not scheduled in this step.
                new_running.append(request)
                continue

            req_index = model_runner_output.req_id_to_index[req_id]
            generated_token_ids = sampled_token_ids[req_index]

            scheduled_spec_token_ids = (
                scheduler_output.scheduled_spec_decode_tokens.get(req_id))
            if scheduled_spec_token_ids:
                # num_computed_tokens represents the number of tokens
                # processed in the current step, considering scheduled
                # tokens and rejections. If some tokens are rejected,
                # num_computed_tokens is decreased by the number of rejected
                # tokens, where is given by:
                # len(scheduled_spec_token_ids) + 1 - len(generated_token_ids).
                num_tokens_rejected = (len(scheduled_spec_token_ids) + 1 -
                                       len(generated_token_ids))
                request.num_computed_tokens -= num_tokens_rejected
                spec_decoding_stats = self.make_spec_decoding_stats(
                    spec_decoding_stats,
                    num_draft_tokens=len(scheduled_spec_token_ids),
                    num_accepted_tokens=len(generated_token_ids) - 1)

            cached_encoder_input_ids = (
                self.encoder_cache_manager.get_cached_input_ids(request))
            # OPTIMIZATION: Avoid list(set) if the set is empty.
            if cached_encoder_input_ids:
                for input_id in list(cached_encoder_input_ids):
                    mm_positions = request.mm_positions[input_id]
                    start_pos = mm_positions.offset
                    num_tokens = mm_positions.length
                    if start_pos + num_tokens <= request.num_computed_tokens:
                        # The encoder output is already processed and stored
                        # in the decoder's KV cache.
                        self.encoder_cache_manager.free_encoder_input(
                            request, input_id)

            # Add newly generated spec token ids to the request.
            if spec_token_ids is not None:
                request.spec_token_ids = spec_token_ids[req_index]

            stopped = False
            new_logprobs = None
            new_token_ids = generated_token_ids

            # Append generated tokens and check for stop. Note that if
            # a request is still being prefilled, we expect the model runner
            # to return empty token ids for the request.
            for num_new, output_token_id in enumerate(new_token_ids, 1):
                request.append_output_token_ids(output_token_id)

                # Check for stop and update request state.
                # This must be called before we make the EngineCoreOutput.
                stopped = check_stop(request, self.max_model_len)
                if stopped:
                    self._free_request(request)
                    del new_token_ids[num_new:]  # Trim new tokens if needed.
                    break

            # Extract sample logprobs if needed.
            if request.sampling_params.logprobs is not None and logprobs:
                # NOTE: once we support N tokens per step (spec decode),
                # the outer lists can be of length > 1.
                new_logprobs = logprobs.slice(req_index, req_index + 1)

            if new_token_ids and request.use_structured_output:
                # NOTE: structured_output_request
                # should not be None if use_structured_output, we have
                # check above, so safe to ignore type warning
                request.structured_output_request.grammar.accept_tokens(  # type: ignore[union-attr]
                    req_id, new_token_ids)

            # Get prompt logprobs for this request.
            prompt_logprobs_tensors = prompt_logprobs_dict.get(req_id)
            if new_token_ids:
                # Stop request after the first token if doing a remote_decode.
                # TODO(rob): check if it is okay to send a finished request to
                # AsyncLLM w/o adding it to eco.finished_requests
                # NOTE(rob): req is not freed (or preempted) in the EngineCore
                # until the xfer is done to ensure we do not free the KV blocks.
                kv_transfer_params = None
                # TODO(rob): edge case where we get a stop for stop_strings
                # inside AsyncLLM.
                if request.do_remote_decode and not stopped:
                    request.status = RequestStatus.FINISHED_REMOTE_DECODE
                    self._free_request(request, skip_free_blocks=True)

                    # TODO(rob): do this on a per-Connector basis.
                    remote_blocks = [
                        block.block_id for block in
                        self.kv_cache_manager.req_to_blocks[request.request_id]
                    ]
                        
                    kv_transfer_params = KVTransferParams(
                        do_remote_prefill=True,
                        # put the remote block ids here
                        remote_block_ids=remote_blocks,
                        # put the enigne id here
                        remote_engine_id=self.connector.engine_id,
                    )

                # Add EngineCoreOutput for this Request.
                outputs.append(
                    EngineCoreOutput(
                        request_id=req_id,
                        new_token_ids=new_token_ids,
                        finish_reason=request.get_finished_reason(),
                        new_logprobs=new_logprobs,
                        new_prompt_logprobs_tensors=prompt_logprobs_tensors,
                        stop_reason=request.stop_reason,
                        events=request.take_events(),
                        kv_transfer_params=kv_transfer_params,
                    ))

            else:
                # Invariant: EngineCore returns no partial prefill outputs.
                assert not prompt_logprobs_tensors

            self.scheduled_req_ids.remove(req_id)
            if not stopped:
                new_running.append(request)

        # P/D: update recv and send status from last step.
        for req_id in (model_runner_output.finished_recving or []):
            self.finished_recving_KV_req_ids.add(req_id)
        for req_id in (model_runner_output.finished_sending or []):
            self._free_blocks(self.requests[req_id])

        self.running = new_running
        engine_core_outputs = EngineCoreOutputs(
            outputs=outputs,
            scheduler_stats=self.make_stats(spec_decoding_stats),
        )
        if self.include_finished_set:
            #TODO currently sending duplicates here, improve this
            engine_core_outputs.finished_requests = (
                scheduler_output.finished_req_ids | self.finished_req_ids)

        return engine_core_outputs

    def add_request(self, request: Request) -> None:
        self.waiting.append(request)
        self.requests[request.request_id] = request
        print(f"Adding {request.request_id} to requests")
        if self.log_stats:
            request.record_event(EngineCoreEventType.QUEUED)

    def finish_requests(
        self,
        request_ids: Union[str, Iterable[str]],
        finished_status: RequestStatus,
    ) -> None:
        """Handles the finish signal from outside the scheduler.

        For example, the API server can abort a request when the client
        disconnects.
        """
        assert RequestStatus.is_finished(finished_status)
        if isinstance(request_ids, str):
            request_ids = (request_ids, )
        else:
            request_ids = set(request_ids)

        for req_id in request_ids:
            request = self.requests.get(req_id)
            if request is None:
                # Invalid request ID.
                continue

            if request.status == RequestStatus.RUNNING:
                self.running.remove(request)
                self.scheduled_req_ids.discard(request.request_id)
            else:
                self.waiting.remove(request)
            request.status = finished_status
            print(f"freeing request {req_id}")
            self._free_request(request)

<<<<<<< HEAD
    def _free_request(self, request: Request) -> None:
        logger.debug(f"Freeing request {request.request_id}")
        print_last_3_stack_levels()

=======
    def _free_request(self, request: Request,
                      skip_free_blocks: bool = False) -> None:
>>>>>>> 1b69d33d
        assert request.is_finished()
        self.encoder_cache_manager.free(request)
        self._cached_reqs_data.pop(request.request_id, None)
        self.finished_req_ids.add(request.request_id)

        if not skip_free_blocks:
            self._free_blocks(request)
    
    def _free_blocks(self, request: Request):
        assert request.is_finished()
        assert request.request_id not in self._cached_reqs_data
        self.kv_cache_manager.free(request)
        self.kv_cache_manager.free_block_hashes(request)
        del self.requests[request.request_id]

    def get_num_unfinished_requests(self) -> int:
        return len(self.waiting) + len(self.running)

    def has_finished_requests(self) -> bool:
        return len(self.finished_req_ids) > 0

    def get_num_unscheduled_requests(self) -> int:
        """Number of requests that are not being processed by the executor."""
        return self.get_num_unfinished_requests() - len(self.scheduled_req_ids)

    def reset_prefix_cache(self) -> bool:
        return self.kv_cache_manager.reset_prefix_cache()

    def make_stats(
        self,
        spec_decoding_stats: Optional[SpecDecodingStats] = None,
    ) -> Optional[SchedulerStats]:
        if not self.log_stats:
            return None
        prefix_cache_stats = self.kv_cache_manager.make_prefix_cache_stats()
        assert prefix_cache_stats is not None
        return SchedulerStats(
            num_running_reqs=len(self.running),
            num_waiting_reqs=len(self.waiting),
            gpu_cache_usage=self.kv_cache_manager.usage,
            prefix_cache_stats=prefix_cache_stats,
            spec_decoding_stats=spec_decoding_stats,
        )

    def make_spec_decoding_stats(
        self,
        spec_decoding_stats: Optional[SpecDecodingStats],
        num_draft_tokens: int,
        num_accepted_tokens: int,
    ) -> Optional[SpecDecodingStats]:
        if not self.log_stats:
            return None
        if spec_decoding_stats is None:
            spec_decoding_stats = SpecDecodingStats()
        spec_decoding_stats.observe(num_draft_tokens=num_draft_tokens,
                                    num_accepted_tokens=num_accepted_tokens)
        return spec_decoding_stats<|MERGE_RESOLUTION|>--- conflicted
+++ resolved
@@ -32,34 +32,6 @@
 
 logger = init_logger(__name__)
 
-<<<<<<< HEAD
-import sys
-import traceback
-
-
-def print_last_3_stack_levels():
-    try:
-        # Either raise an exception or get the current stack
-        stack = traceback.extract_stack()
-        # Print only the last 3 levels
-        for frame in stack[-6:-3]:
-            print(
-                f"File: {frame.filename}, Line: {frame.lineno}, Function: {frame.name}"
-            )
-            print(f"  {frame.line}")
-    except Exception:
-        # Get the exception's traceback
-        tb_list = traceback.extract_tb(sys.exc_info()[2])
-        # Print only the last 3 levels
-        for frame in tb_list[-3:]:
-            print(
-                f"File: {frame.filename}, Line: {frame.lineno}, Function: {frame.name}"
-            )
-            print(f"  {frame.line}")
-
-
-=======
->>>>>>> 1b69d33d
 class Scheduler(SchedulerInterface):
 
     def __init__(
@@ -803,7 +775,7 @@
                         block.block_id for block in
                         self.kv_cache_manager.req_to_blocks[request.request_id]
                     ]
-                        
+
                     kv_transfer_params = KVTransferParams(
                         do_remote_prefill=True,
                         # put the remote block ids here
@@ -889,15 +861,8 @@
             print(f"freeing request {req_id}")
             self._free_request(request)
 
-<<<<<<< HEAD
-    def _free_request(self, request: Request) -> None:
-        logger.debug(f"Freeing request {request.request_id}")
-        print_last_3_stack_levels()
-
-=======
     def _free_request(self, request: Request,
                       skip_free_blocks: bool = False) -> None:
->>>>>>> 1b69d33d
         assert request.is_finished()
         self.encoder_cache_manager.free(request)
         self._cached_reqs_data.pop(request.request_id, None)
@@ -905,7 +870,7 @@
 
         if not skip_free_blocks:
             self._free_blocks(request)
-    
+
     def _free_blocks(self, request: Request):
         assert request.is_finished()
         assert request.request_id not in self._cached_reqs_data
